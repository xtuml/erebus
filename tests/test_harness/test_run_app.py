"""Tests for `test_harness.run_app` module
"""

from pathlib import Path
import os
from threading import Thread
import time
import json
from io import BytesIO
from typing import Literal, Any
import glob
import re
from multiprocessing import Manager, Process

from aioresponses import CallbackResult
import responses
import requests
import aiohttp
import pandas as pd

from test_harness.run_app import run_harness_app
from test_harness.config.config import TestConfig

# TODO will need to investigate this to remove references to PV in the future
from test_harness.protocol_verifier.config.config import ProtocolVerifierConfig
from test_harness.requests_th.send_config import post_config_form_upload
<<<<<<< HEAD
from test_harness.utils import clean_directories, check_dict_equivalency
from test_harness.protocol_verifier.mocks.mock_pv_http_interface import (
    mock_pv_http_interface,
=======
from test_harness.utils import (
    clean_directories, check_dict_equivalency
>>>>>>> be077c7b
)
from test_harness.protocol_verifier.mocks.mock_pv_http_interface \
      import mock_pv_http_interface
# get test config
test_config_path = os.path.join(Path(__file__).parent, "config/run_app_test.config")

# get path of tests uml file
test_file_path = os.path.join(Path(__file__).parent / "test_files", "test_uml_1.puml")

# get path of test zip file
test_file_zip_path = os.path.join(
    Path(__file__).parent / "test_files", "test_zip_file.zip"
)

uuid4hex = re.compile("[0-9a-f]{12}4[0-9a-f]{3}[89ab][0-9a-f]{15}\\Z", re.I)


def run_performance_test_requests(
    results_capture: dict,
    job_def_wait_time: int,
    length_of_post_send_wait_time: int,
    test_config: dict[str, Any],
) -> None:
    """Function to run performance test using requests

    :param results_capture: The dictionary to capture results
    :type results_capture: `dict`
    :param job_def_wait_time: The time to wait for job defs to be sent
    :type job_def_wait_time: `int`
    :param length_of_post_send_wait_time: The time to wait after sending
    performance test requests
    :type length_of_post_send_wait_time: `int`
    :param test_config: The test config
    :type test_config: `dict`[`str`, `Any`]
    """
    response = requests.get(url="http://localhost:8800/isTestRunning")
    results_capture["first_is_running_check"] = response.json()
    post_config_form_upload(
        file_bytes_file_names=[(open(test_file_path, "rb"), "test_uml_1.puml")],
        url="http://localhost:8800/uploadUML",
    )
    requests.post(
        url="http://localhost:8800/startTest",
        json={"TestName": "PerformanceTest", "TestConfig": test_config},
    )
    time.sleep(1)
    response = requests.get(url="http://localhost:8800/isTestRunning")
    results_capture["second_is_running_check"] = response.json()
    results_capture["intermediate_is_running_check"] = []
    time.sleep(job_def_wait_time)
    for _ in range(round((50 * 2) / 10)):
        time.sleep(1)
        response = requests.get(url="http://localhost:8800/isTestRunning")
        results_capture["intermediate_is_running_check"].append(response.json())
    time.sleep(length_of_post_send_wait_time + 5)
    response = requests.get(url="http://localhost:8800/isTestRunning")
    results_capture["final_is_running_check"] = response.json()


@responses.activate
def test_run_harness_app() -> None:
    """Test the `run_harness_app` function.

    This function sets up a test environment for the `run_harness_app`
    function, which is responsible for running a performance testing harness.
    The test environment includes a mock server that simulates the performance
    testing requests, and a callback function that logs the events received by
    the server. The function then starts two threads: one that runs the
    `run_harness_app` function, and another that sends performance testing
    requests to the mock server. The function waits for the second thread to
    finish, and then prints a message to indicate that the test is complete.

    Raises:
        AssertionError: If the test fails.
    """
    harness_config = ProtocolVerifierConfig(test_config_path)
    manager = Manager()
    reception_file = manager.list()

    def call_back(url, **kwargs) -> CallbackResult:
        """
        Callback function that extracts the event payload from the
        multipart data and appends it to the reception file.

        :param url: The URL to call back to.
        :type url: `str`
        :param **kwargs: Arbitrary keyword arguments.
        :type **kwargs: `dict`
        :return: Returns a callback result
        :rtype: `CallbackResult`
        """
        data: aiohttp.multipart.MultipartWriter = kwargs["data"]
        io_data: BytesIO = data._parts[0][0]._value
        json_payload_list = json.load(io_data)
        event_payload = json_payload_list[0]
        reception_file.append(
            f"reception_event_valid : EventId = {event_payload['eventId']}"
        )

        return CallbackResult(
            status=200,
        )

    def reception_log_call_back(*args, **kwargs) -> tuple[Literal[200], dict, bytes]:
        return (200, {}, "\n".join(reception_file).encode("utf-8"))

    responses.add_passthru("http://localhost:8800")
    with mock_pv_http_interface(harness_config, call_back, reception_log_call_back):
        response_results = {}
        thread_1 = Process(
            target=run_harness_app,
            args=(test_config_path,),
        )
        thread_2 = Thread(
            target=run_performance_test_requests,
            args=(
                response_results,
                harness_config.pv_config_update_time,
                harness_config.pv_finish_interval,
                {
                    "type": "Performance",
                    "performance_options": {
                        "num_files_per_sec": 10,
                        "shard": True,
                        "total_jobs": 50,
                    },
                    "event_gen_options": {
                        "invalid": False,
                    },
                },
            ),
        )
        thread_1.start()
        time.sleep(5)
        thread_2.start()
        thread_2.join()
        thread_1.terminate()
        assert not response_results["first_is_running_check"]["running"]
        assert response_results["second_is_running_check"]["running"]
        assert (
            float(
                response_results["second_is_running_check"]["details"]["percent_done"]
            )
            == 0
        )
        assert not response_results["final_is_running_check"]["running"]
    data = pd.read_csv(
        os.path.join(
            harness_config.report_file_store, "PerformanceTest", "AggregatedResults.csv"
        )
    )
    assert data["Cumulative Events Sent"].iloc[-1] == 100
    clean_directories([harness_config.report_file_store, harness_config.uml_file_store])


def run_performance_test_requests_zip_file_upload(
    results_capture: dict,
) -> None:
    """Function to run performance test using requests for uploaded
    zip file functionality

    :param results_capture: The dictionary to capture results
    :type results_capture: `dict`
    """
    # this will post the file under the name "upload"
    response = post_config_form_upload(
        file_bytes_file_names=[(open(test_file_zip_path, "rb"), "test_zip_file.zip")],
        url="http://localhost:8800/upload/named-zip-files",
    )[2]
    results_capture["upload zip response status"] = response.status_code
    time.sleep(2)
    response = requests.post(
        url="http://localhost:8800/startTest",
        json={
            "TestName": "upload",
        },
    )
    results_capture["start test json"] = response.json()
    time.sleep(2)
    while True:
        response = requests.get(url="http://localhost:8800/isTestRunning")
        if not response.json()["running"]:
            break
        time.sleep(1)


@responses.activate
def test_run_harness_app_uploaded_zip_file() -> None:
    """Test the `run_harness_app` function.

    This function sets up a test environment for the `run_harness_app`
    function, which is responsible for running a performance testing harness.
    The test environment includes a mock server that simulates the performance
    testing requests, and a callback function that logs the events received by
    the server. The function then starts two threads: one that runs the
    `run_harness_app` function, and another that sends performance testing
    requests to the mock server. The function waits for the second thread to
    finish, and then prints a message to indicate that the test is complete.

    This is a test fro specifically checking that an uploaded zip file can
    start a performance test

    Raises:
        AssertionError: If the test fails.
    """
    harness_config = ProtocolVerifierConfig(test_config_path)
    manager = Manager()
    reception_file = manager.list()

    def call_back(url, **kwargs) -> CallbackResult:
        """
        Callback function that extracts the event payload from the
        multipart data and appends it to the reception file.

        :param url: The URL to call back to.
        :type url: `str`
        :param **kwargs: Arbitrary keyword arguments.
        :type **kwargs: `dict`
        :return: Returns a callback result
        :rtype: `CallbackResult`
        """
        data: aiohttp.multipart.MultipartWriter = kwargs["data"]
        io_data: BytesIO = data._parts[0][0]._value
        json_payload_list = json.load(io_data)
        event_payload = json_payload_list[0]
        reception_file.append(
            f"reception_event_valid : EventId = {event_payload['eventId']}"
        )

        return CallbackResult(
            status=200,
        )

    def reception_log_call_back(*args, **kwargs) -> tuple[Literal[200], dict, bytes]:
        return (200, {}, "\n".join(reception_file).encode("utf-8"))

    responses.add_passthru("http://localhost:8800")
    with mock_pv_http_interface(harness_config, call_back, reception_log_call_back):
        response_results = {}
        thread_1 = Process(
            target=run_harness_app,
            args=(test_config_path,),
        )
        thread_2 = Thread(
            target=run_performance_test_requests_zip_file_upload,
            args=(response_results,),
        )
        thread_1.start()
        time.sleep(5)
        thread_2.start()
        thread_2.join()
        thread_1.terminate()
    assert response_results["upload zip response status"] == 200
    start_test_json = response_results["start test json"]
    actual_test_config_dict = start_test_json["TestConfig"]
    actual_output_folder_string = start_test_json["TestOutputFolder"]
    test_output_path = os.path.join(harness_config.report_file_store, "upload")
    assert actual_output_folder_string == (
        f"Tests under name upload in the directory" f"{test_output_path}"
    )
    for folder, file in zip(
        ["uml_file_store", "test_file_store", "profile_store"],
        ["test_uml_1.puml", "test_uml_1_events.json", "test_profile.csv"],
    ):
        path = os.path.join(test_output_path, folder, file)
        assert os.path.exists(path)
    assert os.path.exists(os.path.join(test_output_path, "test_config.yaml"))
    expected_test_config = TestConfig()
    expected_test_config.parse_from_yaml(
        os.path.join(test_output_path, "test_config.yaml")
    )
    expected_test_config_dict = expected_test_config.config_to_dict()
    check_dict_equivalency(actual_test_config_dict, expected_test_config_dict)
    files = glob.glob("*.*", root_dir=test_output_path)
    expected_files = [
        "CumulativeEventsSentVSProcessed.html",
        "Verifier.log",
        "Reception.log",
        "Report.xml",
        "Report.html",
        "EventsSentVSProcessed.html",
        "ResponseAndQueueTime.html",
        "AggregatedResults.csv",
        "ProcessingErrors.html",
        "AggregatedErrors.csv",
        "used_config.yaml",
        "test_config.yaml",
    ]
    data = pd.read_csv(os.path.join(test_output_path, "AggregatedResults.csv"))
    assert data["Cumulative Events Sent"].iloc[-1] == 76
    # load in json file from test output directory
    with open(
        os.path.join(test_output_path, "test_file_store", "test_uml_1_events.json"), "r"
    ) as file:
        template_json_file = json.load(file)["job_file"]
    for file in files:
        file_in_files = file in expected_files
        is_uuid = bool(uuid4hex.match(file.replace("-", "").replace(".json", "")))
        assert file_in_files ^ is_uuid
        if is_uuid:
            with open(os.path.join(test_output_path, file), "r") as file:
                json_file = json.load(file)
            for temp_event, actual_event in zip(template_json_file, json_file):
                assert temp_event["eventType"] == (actual_event["eventType"])
    clean_directories([harness_config.report_file_store, harness_config.uml_file_store])


@responses.activate
def test_run_harness_app_2_workers() -> None:
    """Test the `run_harness_app` function.

    This function sets up a test environment for the `run_harness_app`
    function, which is responsible for running a performance testing harness.
    The test environment includes a mock server that simulates the performance
    testing requests, and a callback function that logs the events received by
    the server. The function then starts two threads: one that runs the
    `run_harness_app` function, and another that sends performance testing
    requests to the mock server. The function waits for the second thread to
    finish, and then prints a message to indicate that the test is complete.

    This test is to specifically test using more than 1 worker

    Raises:
        AssertionError: If the test fails.
    """
    harness_config = ProtocolVerifierConfig(test_config_path)

    manager = Manager()
    reception_file = manager.list()

    def call_back(url, **kwargs) -> CallbackResult:
        """
        Callback function that extracts the event payload from the
        multipart data and appends it to the reception file.

        :param url: The URL to call back to.
        :type url: `str`
        :param **kwargs: Arbitrary keyword arguments.
        :type **kwargs: `dict`
        :return: Returns a callback result
        :rtype: `CallbackResult`
        """
        data: aiohttp.multipart.MultipartWriter = kwargs["data"]
        io_data: BytesIO = data._parts[0][0]._value
        json_payload_list = json.load(io_data)
        event_payload = json_payload_list[0]
        reception_file.append(
            f"reception_event_valid : EventId = {event_payload['eventId']}"
        )

        return CallbackResult(
            status=200,
        )

    def reception_log_call_back(*args, **kwargs) -> tuple[Literal[200], dict, bytes]:
        return (200, {}, "\n".join(reception_file).encode("utf-8"))

    responses.add_passthru("http://localhost:8800")
    with mock_pv_http_interface(harness_config, call_back, reception_log_call_back):
        response_results = {}
        thread_1 = Process(
            target=run_harness_app,
            args=(test_config_path,),
        )
        thread_2 = Thread(
            target=run_performance_test_requests,
            args=(
                response_results,
                harness_config.pv_config_update_time,
                harness_config.pv_finish_interval,
                {
                    "type": "Performance",
                    "performance_options": {
                        "num_files_per_sec": 10,
                        "shard": True,
                        "total_jobs": 50,
                    },
                    "event_gen_options": {
                        "invalid": False,
                    },
                    "num_workers": 2,
                },
            ),
        )
        thread_1.start()
        time.sleep(5)
        thread_2.start()
        thread_2.join()
        thread_1.terminate()
        assert not response_results["first_is_running_check"]["running"]
        assert response_results["second_is_running_check"]["running"]
        assert (
            float(
                response_results["second_is_running_check"]["details"]["percent_done"]
            )
            == 0
        )
        assert not response_results["final_is_running_check"]["running"]
    data = pd.read_csv(
        os.path.join(
            harness_config.report_file_store, "PerformanceTest", "AggregatedResults.csv"
        )
    )
    assert data["Cumulative Events Sent"].iloc[-1] == 100
    clean_directories([harness_config.report_file_store, harness_config.uml_file_store])


@responses.activate
def test_run_harness_app_stop_test() -> None:
    """Test the `run_harness_app` function with a stop test request.

    This function sets up a test environment for the `run_harness_app`
    function, which is responsible for running a performance testing harness.
    The test environment includes a mock server that simulates the performance
    testing requests, and a callback function that logs the events received by
    the server. The function then starts two threads: one that runs the
    `run_harness_app` function, and another that sends performance testing
    requests to the mock server. The function waits for the second thread to
    finish, and then prints a message to indicate that the test is complete.

    Raises:
        AssertionError: If the test fails.
    """
    harness_config = ProtocolVerifierConfig(test_config_path)
    manager = Manager()
    reception_file = manager.list()

    def call_back(url, **kwargs) -> CallbackResult:
        """
        Callback function that extracts the event payload from the
        multipart data and appends it to the reception file.

        :param url: The URL to call back to.
        :type url: `str`
        :param **kwargs: Arbitrary keyword arguments.
        :type **kwargs: `dict`
        :return: Returns a callback result
        :rtype: `CallbackResult`
        """
        data: aiohttp.multipart.MultipartWriter = kwargs["data"]
        io_data: BytesIO = data._parts[0][0]._value
        json_payload_list = json.load(io_data)
        event_payload = json_payload_list[0]
        reception_file.append(
            f"reception_event_valid : EventId = {event_payload['eventId']}"
        )

        return CallbackResult(
            status=200,
        )

    def reception_log_call_back(*args, **kwargs) -> tuple[Literal[200], dict, bytes]:
        return (200, {}, "\n".join(reception_file).encode("utf-8"))

    responses.add_passthru("http://localhost:8800")
    with mock_pv_http_interface(harness_config, call_back, reception_log_call_back):
        response_results = {}
        thread_1 = Process(
            target=run_harness_app,
            args=(test_config_path,),
        )
        thread_2 = Thread(
            target=run_performance_test_requests,
            args=(
                response_results,
                harness_config.pv_config_update_time,
                harness_config.pv_finish_interval,
                {
                    "type": "Performance",
                    "performance_options": {
                        "num_files_per_sec": 10,
                        "shard": True,
                        "total_jobs": 50,
                    },
                    "event_gen_options": {
                        "invalid": False,
                    },
                },
            ),
        )
        thread_1.start()
        time.sleep(5)
        thread_2.start()
        time.sleep(2)
        requests.post(url="http://localhost:8800/stopTest", json={})
        thread_2.join()
        thread_1.terminate()
    data = pd.read_csv(
        os.path.join(
            harness_config.report_file_store, "PerformanceTest", "AggregatedResults.csv"
        )
    )
    assert data["Cumulative Events Sent"].iloc[-1] > 0
    assert data["Cumulative Events Sent"].iloc[-1] < 100
    clean_directories([harness_config.report_file_store, harness_config.uml_file_store])


@responses.activate
def test_run_harness_app_2_workers_stop_test() -> None:
    """Test the `run_harness_app` function with two workers and stopping a
    test before it should end

    This function sets up a test environment for the `run_harness_app`
    function, which is responsible for running a performance testing harness.
    The test environment includes a mock server that simulates the performance
    testing requests, and a callback function that logs the events received by
    the server. The function then starts two threads: one that runs the
    `run_harness_app` function, and another that sends performance testing
    requests to the mock server. The function waits for the second thread to
    finish, and then prints a message to indicate that the test is complete.

    This test is to specifically test using more than 1 worker

    Raises:
        AssertionError: If the test fails.
    """
    harness_config = ProtocolVerifierConfig(test_config_path)

    manager = Manager()
    reception_file = manager.list()

    def call_back(url, **kwargs) -> CallbackResult:
        """
        Callback function that extracts the event payload from the
        multipart data and appends it to the reception file.

        :param url: The URL to call back to.
        :type url: `str`
        :param **kwargs: Arbitrary keyword arguments.
        :type **kwargs: `dict`
        :return: Returns a callback result
        :rtype: `CallbackResult`
        """
        data: aiohttp.multipart.MultipartWriter = kwargs["data"]
        io_data: BytesIO = data._parts[0][0]._value
        json_payload_list = json.load(io_data)
        event_payload = json_payload_list[0]
        reception_file.append(
            f"reception_event_valid : EventId = {event_payload['eventId']}"
        )

        return CallbackResult(
            status=200,
        )

    def reception_log_call_back(*args, **kwargs) -> tuple[Literal[200], dict, bytes]:
        return (200, {}, "\n".join(reception_file).encode("utf-8"))

    responses.add_passthru("http://localhost:8800")
    with mock_pv_http_interface(harness_config, call_back, reception_log_call_back):
        response_results = {}
        thread_1 = Process(
            target=run_harness_app,
            args=(test_config_path,),
        )
        thread_2 = Thread(
            target=run_performance_test_requests,
            args=(
                response_results,
                harness_config.pv_config_update_time,
                harness_config.pv_finish_interval,
                {
                    "type": "Performance",
                    "performance_options": {
                        "num_files_per_sec": 10,
                        "shard": True,
                        "total_jobs": 50,
                    },
                    "event_gen_options": {
                        "invalid": False,
                    },
                    "num_workers": 2,
                },
            ),
        )
        thread_1.start()
        time.sleep(5)
        thread_2.start()
        time.sleep(2)
        requests.post(url="http://localhost:8800/stopTest", json={})
        thread_2.join()
        thread_1.terminate()
    data = pd.read_csv(
        os.path.join(
            harness_config.report_file_store, "PerformanceTest", "AggregatedResults.csv"
        )
    )
    assert data["Cumulative Events Sent"].iloc[-1] > 0
    assert data["Cumulative Events Sent"].iloc[-1] < 100
    clean_directories([harness_config.report_file_store, harness_config.uml_file_store])<|MERGE_RESOLUTION|>--- conflicted
+++ resolved
@@ -24,14 +24,10 @@
 # TODO will need to investigate this to remove references to PV in the future
 from test_harness.protocol_verifier.config.config import ProtocolVerifierConfig
 from test_harness.requests_th.send_config import post_config_form_upload
-<<<<<<< HEAD
 from test_harness.utils import clean_directories, check_dict_equivalency
 from test_harness.protocol_verifier.mocks.mock_pv_http_interface import (
     mock_pv_http_interface,
-=======
-from test_harness.utils import (
-    clean_directories, check_dict_equivalency
->>>>>>> be077c7b
+
 )
 from test_harness.protocol_verifier.mocks.mock_pv_http_interface \
       import mock_pv_http_interface
