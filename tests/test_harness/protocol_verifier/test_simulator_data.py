# pylint: disable=W0212
# pylint: disable=W0143
# pylint: disable=R0903
# pylint: disable=C0302
"""Test simulation_data.py
"""
from io import BytesIO
from typing import Generator, Any
from copy import copy, deepcopy
import json
import re

from hypothesis import given, strategies as st
import pytest
import aioresponses
import aiohttp
import aiokafka

from test_harness.utils import check_dict_equivalency
from test_harness.simulator.simulator import Batch, SimDatum, async_do_nothing
from test_harness.protocol_verifier.simulator_data import (
    BatchJobSimDatumTransformer,
    EventSimDatumTransformer,
    Job,
    Event,
    NamedUUID,
    NamedUUIDStore,
    generate_job_batch_events,
    generate_single_events,
    simple_sequencer,
    job_sequencer,
    generate_events_from_template_jobs,
    convert_list_dict_to_json_io_bytes,
    convert_list_dict_to_pv_json_io_bytes,
    send_list_dict_as_json_wrap_url,
    send_payload_kafka,
)
from test_harness.protocol_verifier.types import TemplateOptions

uuid4hex = re.compile("[0-9a-f]{12}4[0-9a-f]{3}[89ab][0-9a-f]{15}\\Z", re.I)


class TestBatchJobSimDatumTransformer:
    """Group of tests for :class:`BatchJobSimDatumTransformer`"""

    @staticmethod
    def test_initialise_batch() -> None:
        """Tests the method
        :class:`BatchJobSimDatumTransformer`.`initialise_batch`
        """
        transformer = BatchJobSimDatumTransformer()
        transformer.initialise_batch(job_id="1", length=3)
        assert "1" in transformer.batch_jobs
        batch = transformer.batch_jobs["1"]
        assert isinstance(batch, Batch)
        assert batch._length == 3
        for actual, expected in zip(
            batch.batch_concat([[1, 2, 3], [4, 5, 6]]), [1, 2, 3, 4, 5, 6]
        ):
            assert actual == expected

    @staticmethod
    def test_get_sim_datum(job_list: list[dict[str, str | list[str]]]) -> None:
        """Tests the method
        :class:`BatchJobSimDatumTransformer`.`get_sim_datum`

        :param job_list: A list of event dicts in a job
        :type job_list: `list`[`dict`[`str`, `str`  |  `list`[`str`]]]
        """
        transformer = BatchJobSimDatumTransformer()
        job_id = job_list[0]["jobId"]
        transformer.initialise_batch(job_id=job_id, length=len(job_list))
        sim_datums: list[SimDatum] = []
        job_info = {}
        # check sim datums are correct
        for index, event in enumerate(job_list):
            sim_datum = next(
                transformer.get_sim_datum([event], job_info=job_info)
            )
            assert event in (transformer.batch_jobs[job_id].batch_list[index])
            assert isinstance(sim_datum, SimDatum)
            assert not sim_datum.args
            sim_datums.append(sim_datum)
        # check all sim datums apart from last
        for sim_datum in sim_datums[:-1]:
            assert not sim_datum.kwargs
            assert sim_datum.action_func == async_do_nothing
        # check last sim datum
        assert "list_dict" in sim_datums[-1].kwargs
        assert sim_datums[-1].kwargs["list_dict"] == (
            transformer.batch_jobs[job_id].batch_output
        )
        assert "job_info" in sim_datums[-1].kwargs
        assert sim_datums[-1].kwargs["job_info"] == job_info


class TestEventSimDatumTransformer:
    """Group of tests for :class:`EventSimDatumTransformer`"""

    @staticmethod
    def test_get_sim_datum(job_list: list[dict[str, str | list[str]]]) -> None:
        """Tests the method
        :class:`EventSimDatumTransformer`.`get_sim_datum`

        :param job_list: A list of event dicts in a job
        :type job_list: `list`[`dict`[`str`, `str`  |  `list`[`str`]]]
        """
        transformer = EventSimDatumTransformer()
        job_id = job_list[0]["jobId"]
        job_info = {}
        event_list = [job_list[0]]
        sim_datum = next(
            transformer.get_sim_datum(event_list, job_info=job_info)
        )
        assert isinstance(sim_datum, SimDatum)
        assert not sim_datum.args
        assert "list_dict" in sim_datum.kwargs
        assert sim_datum.kwargs["list_dict"] == event_list
        assert "job_info" in sim_datum.kwargs
        assert sim_datum.kwargs["job_info"] == job_info
        assert "job_id" in sim_datum.kwargs
        assert sim_datum.kwargs["job_id"] == job_id
        assert sim_datum.action_func is None


class TestNamedUUID:
    """Tests for the classes:
    * :class:`NamedUUID`
    * :class:`NamedUUIDStore`
    """

    @staticmethod
    def test_create_random_data() -> None:
        """Tests the method :class:`NamedUUID`.`create_random_data`"""
<<<<<<< HEAD
        named_uuid = NamedUUID("test")
        random_data = named_uuid.create_random_data()
        got_first_uuid_string = random_data.get_data()
        is_uuid = bool(uuid4hex.match(got_first_uuid_string.replace("-", "")))
        assert is_uuid
        got_second_uuid_string = random_data.get_data()
        assert got_first_uuid_string == got_second_uuid_string

    @staticmethod
    def test_create_random_data_length() -> None:
        """Tests the method :class:`NamedUUID`.`create_random_data`
        with the length input set to 2
        """
        named_uuid = NamedUUID("test", length=2)
        random_data = named_uuid.create_random_data()
        got_uuid_string = random_data.get_data()
        assert len(got_uuid_string) == 72
        assert got_uuid_string[:36] == got_uuid_string[36:]

    @staticmethod
    def test_create_random_data_unmatched() -> None:
        """Tests the method :class:`NamedUUID`.`create_random_data` with the
        matched_uuids input set to False
        """
        named_uuid = NamedUUID("test", matched_uuids=False)
        random_data = named_uuid.create_random_data()
        got_first_uuid_string = random_data.get_data()
        is_uuid = bool(uuid4hex.match(got_first_uuid_string.replace("-", "")))
=======
        random_data = NamedUUID.create_random_data()
        is_uuid = bool(uuid4hex.match(random_data.replace("-", "")))
>>>>>>> f5a2e909
        assert is_uuid
        got_second_uuid_string = random_data.get_data()
        assert got_first_uuid_string != got_second_uuid_string

    @staticmethod
    @given(st.lists(st.text()))
    def test_update_invariants(names: list[str]) -> None:
        """Tests the method :class:`NamedUUIDStore`.`update`

        :param names: list of names of named_uuids
        :type names: `list`[`str`]
        """
        named_uuid_store = NamedUUIDStore()
        named_uuids = [named_uuid_store.update(name) for name in names]
        assert len(set(names)) == len(named_uuid_store.named_uuids)
        for named_uuid in named_uuids:
            assert named_uuid.name in named_uuid_store.named_uuids
            assert named_uuid_store.named_uuids[named_uuid.name] == named_uuid

    @staticmethod
    @given(st.lists(st.text()))
    def test_create_name_data_map(names: list[str]) -> None:
        """Tests the method
        :class:`NamedUUIDStore`.`create_name_data_map`

        :param names: List of names of named uuids
        :type names: `list`[`str`]
        """
        named_uuid_store = NamedUUIDStore()
        named_uuids = [named_uuid_store.update(name) for name in names]
        named_uuid_name_data_map = named_uuid_store.create_name_data_map()
        assert len(set(names)) == len(named_uuid_name_data_map)
        for named_uuid in named_uuids:
            assert named_uuid.name in named_uuid_name_data_map
<<<<<<< HEAD
            got_random_data_1 = named_uuid_name_data_map[
                named_uuid.name
            ].get_data()
            got_random_data_2 = named_uuid_name_data_map[
                named_uuid.name
            ].get_data()
            is_uuid = bool(uuid4hex.match(got_random_data_1.replace("-", "")))
=======
            random_data = named_uuid_name_data_map[named_uuid.name]
            is_uuid = bool(uuid4hex.match(random_data.replace("-", "")))
>>>>>>> f5a2e909
            assert is_uuid
            assert got_random_data_1 == got_random_data_2

    @staticmethod
    @given(st.lists(st.text()))
    def test_create_name_data_map_unmatched(names: list[str]) -> None:
        """Tests the method
        :class:`NamedUUIDStore`.`create_name_data_map` with the unmatched_uuids
        input set to False

        :param names: List of names of named uuids
        :type names: `list`[`str`]
        """
        named_uuid_store = NamedUUIDStore(matched_uuids=False)
        named_uuids = [named_uuid_store.update(name) for name in names]
        named_uuid_name_data_map = named_uuid_store.create_name_data_map()
        assert len(set(names)) == len(named_uuid_name_data_map)
        for named_uuid in named_uuids:
            assert named_uuid.name in named_uuid_name_data_map
            got_random_data_1 = named_uuid_name_data_map[
                named_uuid.name
            ].get_data()
            got_random_data_2 = named_uuid_name_data_map[
                named_uuid.name
            ].get_data()
            is_uuid = bool(uuid4hex.match(got_random_data_1.replace("-", "")))
            assert is_uuid
            assert got_random_data_1 != got_random_data_2


class TestEvent:
    """Group of tests for :class:`Event`"""

    @staticmethod
    def test_parse_from_input_dict_no_prev_event(
        job_list: list[dict[str, str | list[str]]]
    ) -> None:
        """Tests :class:`Event`.`parse_from_input_dict` with no previous event

        :param job_list: A list of event dicts in a job
        :type job_list: `list`[`dict`[`str`, `str`  |  `list`[`str`]]]
        """
        event = Event()
        event.parse_from_input_dict(input_dict=copy(job_list[0]))
        for dict_key, attribute_name in Event.attribute_mappings.items():
            attr_value = getattr(event, attribute_name)
            if attribute_name == "previous_event_ids":
                assert isinstance(attr_value, list)
                assert not attr_value
            else:
                assert attr_value == job_list[0][dict_key]
        assert not event.has_previous_event_id()

    @staticmethod
    def test_parse_from_input_dict_single_prev_event(
        job_list: list[dict[str, str | list[str]]]
    ) -> None:
        """Tests :class:`Event`.`parse_from_input_dict` with single previous
        event

        :param job_list: A list of event dicts in a job
        :type job_list: `list`[`dict`[`str`, `str`  |  `list`[`str`]]]
        """
        event = Event()
        event.parse_from_input_dict(input_dict=copy(job_list[1]))
        for dict_key, attribute_name in Event.attribute_mappings.items():
            attr_value = getattr(event, attribute_name)
            assert attr_value == job_list[1][dict_key]
        assert event.has_previous_event_id()

    @staticmethod
    def test_parse_from_input_dict_multiple_prev_event(
        job_list: list[dict[str, str | list[str]]]
    ) -> None:
        """Tests :class:`Event`.`parse_from_input_dict` with multiple previous
        events

        :param job_list: A list of event dicts in a job
        :type job_list: `list`[`dict`[`str`, `str`  |  `list`[`str`]]]
        """
        event = Event()
        event.parse_from_input_dict(input_dict=copy(job_list[-1]))
        for dict_key, attribute_name in Event.attribute_mappings.items():
            attr_value = getattr(event, attribute_name)
            assert attr_value == job_list[-1][dict_key]
        assert event.has_previous_event_id()

    @staticmethod
    def test_parse_from_input_dict_meta_data() -> None:
        """Tests :class:`Event`.`parse_from_input_dict` when there is meta
        data attached to the input dictionary
        previous events
        """
        input_dict = {
            "jobName": "test",
            "jobId": "1",
            "eventType": "test_event",
            "eventId": "1",
            "timestamp": "test o'clock",
            "applicationName": "test application",
            "previousEventIds": ["0", "2"],
            "X": {"dataItemType": "LOOPCOUNT"},
        }
        event = Event()
        event.parse_from_input_dict(input_dict.copy())
        assert event.meta_data["X"] == input_dict["X"]

    @staticmethod
    def test_add_prev_event_event_exists(
        job_list: list[dict[str, str | list[str]]]
    ) -> None:
        """Tests :class:`Event`.`add_prev_event` when the event exists in the
        `event_id_map`

        :param job_list: A list of event dicts in a job
        :type job_list: `list`[`dict`[`str`, `str`  |  `list`[`str`]]]
        """
        events: list[Event] = []
        event_id_map = {}
        missing_events: list[Event] = []
        for event_dict in job_list[:2]:
            event = Event()
            event.parse_from_input_dict(event_dict)
            event_id_map[event.event_id] = event
            events.append(event)
        events[-1].add_prev_event(
            prev_event_id=events[-1].previous_event_ids,
            event_id_map=event_id_map,
            missing_events=missing_events,
        )
        assert events[0] in events[-1].prev_events
        assert not missing_events

    @staticmethod
    def test_add_prev_event_event_missing(
        job_list: list[dict[str, str | list[str]]]
    ) -> None:
        """Tests :class:`Event`.`add_prev_event` when the event does not exist
        in the `event_id_map`

        :param job_list: A list of event dicts in a job
        :type job_list: `list`[`dict`[`str`, `str`  |  `list`[`str`]]]
        """
        events: list[Event] = []
        event_id_map = {}
        missing_events: list[Event] = []
        for event_dict in job_list[1:2]:
            event = Event()
            event.parse_from_input_dict(event_dict)
            event_id_map[event.event_id] = event
            events.append(event)
        events[-1].add_prev_event(
            prev_event_id=events[-1].previous_event_ids,
            event_id_map=event_id_map,
            missing_events=missing_events,
        )
        assert len(missing_events) == 1
        assert missing_events[0] in events[-1].prev_events
        assert event_id_map[events[-1].previous_event_ids] == missing_events[0]

    @staticmethod
    def make_events_from_job_list(
        job_list: list[dict[str, str | list[str]]],
        events: list[Event],
        event_id_map: dict,
        missing_events: list[Event],
    ) -> None:
        """Helper method to make :class:`Event` instances from a job list

        :param job_list: A list of event dicts in a job
        :type job_list: `list`[`dict`[`str`, `str`  |  `list`[`str`]]]
        :param events: A list to conatin events
        :type events: `list`[:class:`Event`]
        :param event_id_map: The event id map
        :type event_id_map: `dict`
        :param missing_events: A list of missing events to update
        :type missing_events: `list`[:class:`Event`]
        """
        for event_dict in job_list:
            event = Event()
            event.parse_from_input_dict(event_dict)
            event_id_map[event.event_id] = event
            events.append(event)
        for event in events:
            missing_events.extend(event.link_prev_events(event_id_map))

    @staticmethod
    def test_link_prev_events(
        job_list: list[dict[str, str | list[str]]]
    ) -> list[Event]:
        """Tests :class:`Event`.`link_prev_events`

        :param job_list: A list of event dicts in a job
        :type job_list: `list`[`dict`[`str`, `str`  |  `list`[`str`]]]
        """
        events: list[Event] = []
        event_id_map = {}
        missing_events: list[Event] = []
        TestEvent.make_events_from_job_list(
            job_list, events, event_id_map, missing_events
        )
        assert not missing_events
        assert not events[0].prev_events
        for i in [1, 2]:
            assert len(events[i].prev_events) == 1
            assert events[0] in events[i].prev_events
            assert events[i] in events[3].prev_events
        assert len(events[3].prev_events) == 2
        return events

    @staticmethod
    def test_make_event_dict_no_previous_event(
        job_list: list[dict[str, str | list[str]]]
    ) -> None:
        """Tests :class:`Event`.`make_event_dict` when the event has no
        previous event

        :param job_list: A list of event dicts in a job
        :type job_list: `list`[`dict`[`str`, `str`  |  `list`[`str`]]]
        """
        job_list_copy = deepcopy(job_list)
        events: list[Event] = []
        event_id_map = {}
        missing_events: list[Event] = []
        TestEvent.make_events_from_job_list(
            job_list, events, event_id_map, missing_events
        )
        event_event_id_map = {
            id(event): str(index) for index, event in enumerate(events)
        }
        job_ids = NamedUUIDStore()
        job_ids.update("1")
        job_id_data_map = job_ids.create_name_data_map()
        invariant_name_data_map = {}
        event_dict = events[0].make_event_dict(
            event_event_id_map=event_event_id_map,
            job_id_data_map=job_id_data_map,
            invariant_name_data_map=invariant_name_data_map,
        )
        for field in ["jobName", "eventType", "applicationName"]:
            assert event_dict[field] == job_list_copy[0][field]
        assert event_dict["eventId"] == event_event_id_map[id(events[0])]
        assert event_dict["jobId"] == job_id_data_map["1"].get_data()
        assert event_dict["timestamp"] != events[0].time_stamp
        assert "previousEventIds" not in event_dict

    @staticmethod
    def test_make_event_dict_single_previous_event(
        job_list: list[dict[str, str | list[str]]]
    ) -> None:
        """Tests :class:`Event`.`make_event_dict` when the event has a single
        previous event

        :param job_list: A list of event dicts in a job
        :type job_list: `list`[`dict`[`str`, `str`  |  `list`[`str`]]]
        """
        job_list_copy = deepcopy(job_list)
        events: list[Event] = []
        event_id_map = {}
        missing_events: list[Event] = []
        TestEvent.make_events_from_job_list(
            job_list, events, event_id_map, missing_events
        )
        event_event_id_map = {
            id(event): str(index) for index, event in enumerate(events)
        }
        job_ids = NamedUUIDStore()
        job_ids.update("1")
        job_id_data_map = job_ids.create_name_data_map()
        invariant_name_data_map = {}
        event_dict = events[1].make_event_dict(
            event_event_id_map=event_event_id_map,
            job_id_data_map=job_id_data_map,
            invariant_name_data_map=invariant_name_data_map,
        )
        for field in ["jobName", "eventType", "applicationName"]:
            assert event_dict[field] == job_list_copy[1][field]
        assert event_dict["eventId"] == event_event_id_map[id(events[1])]
        assert event_dict["jobId"] == job_id_data_map["1"].get_data()
        assert event_dict["timestamp"] != events[1].time_stamp
<<<<<<< HEAD
        assert (
            event_dict["previousEventIds"] == event_event_id_map[id(events[0])]
=======
        assert len(event_dict["previousEventIds"]) == 1
        assert (
            event_dict["previousEventIds"][0]
            == event_event_id_map[id(events[0])]
>>>>>>> f5a2e909
        )

    @staticmethod
    def test_make_event_dict_mulitple_previous_events(
        job_list: list[dict[str, str | list[str]]]
    ) -> None:
        """Tests :class:`Event`.`make_event_dict` when the event has multiple
        previous events

        :param job_list: A list of event dicts in a job
        :type job_list: `list`[`dict`[`str`, `str`  |  `list`[`str`]]]
        """
        job_list_copy = deepcopy(job_list)
        events: list[Event] = []
        event_id_map = {}
        missing_events: list[Event] = []
        TestEvent.make_events_from_job_list(
            job_list, events, event_id_map, missing_events
        )
        event_event_id_map = {
            id(event): str(index) for index, event in enumerate(events)
        }
        job_ids = NamedUUIDStore()
        job_ids.update("1")
        job_id_data_map = job_ids.create_name_data_map()
        invariant_name_data_map = {}
        event_dict = events[-1].make_event_dict(
            event_event_id_map=event_event_id_map,
            job_id_data_map=job_id_data_map,
            invariant_name_data_map=invariant_name_data_map,
        )
        for field in ["jobName", "eventType", "applicationName"]:
            assert event_dict[field] == job_list_copy[-1][field]
        assert event_dict["eventId"] == event_event_id_map[id(events[-1])]
        assert event_dict["jobId"] == job_id_data_map["1"].get_data()
        assert event_dict["timestamp"] != events[-1].time_stamp
        assert len(event_dict["previousEventIds"]) == 2
        for index in [1, 2]:
            assert (
                event_event_id_map[id(events[index])]
                in event_dict["previousEventIds"]
            )

    @staticmethod
    def test_make_event_dict_meta_data() -> None:
        """Tests :class:`Event`.`make_event_dict` with meta data"""
        input_dict = {
            "jobName": "test",
            "jobId": "1",
            "eventType": "test_event",
            "eventId": "1",
            "timestamp": "test o'clock",
            "applicationName": "test application",
            "previousEventIds": ["1", "2"],
            "X": {"dataItemType": "LOOPCOUNT"},
        }
        events: list[Event] = []
        event_id_map = {}
        missing_events: list[Event] = []
        TestEvent.make_events_from_job_list(
            [input_dict.copy()], events, event_id_map, missing_events
        )
        event_event_id_map = {
            id(event): str(index)
            for index, event in enumerate(events + missing_events)
        }
        job_ids = NamedUUIDStore()
        job_ids.update("1")
        job_id_data_map = job_ids.create_name_data_map()
        invariant_name_data_map = {}
        event_dict = events[-1].make_event_dict(
            event_event_id_map=event_event_id_map,
            job_id_data_map=job_id_data_map,
            invariant_name_data_map=invariant_name_data_map,
        )
<<<<<<< HEAD
        fields_to_check = ["jobName", "eventType", "applicationName", "X"]
=======
        fields_to_check = [
            "jobId",
            "jobName",
            "eventType",
            "applicationName",
            "X",
        ]
>>>>>>> f5a2e909
        check_dict_equivalency(
            {
                key: value
                for key, value in event_dict.items()
                if key in fields_to_check
            },
            {
                key: value
                for key, value in input_dict.items()
                if key in fields_to_check
            },
        )
        assert event_dict["jobId"] == job_id_data_map["1"].get_data()

    @staticmethod
    @given(
        st.lists(
            st.one_of(
                st.none(),
                st.integers(),
                st.floats(),
                st.dictionaries(
                    st.characters(exclude_characters=":"), st.text()
                ),
            )
        ),
        st.lists(st.text()),
    )
    def test_categorise_meta_data(
        non_string_type: list, string_type: list
    ) -> None:
        """Tests :class:`Event`.`categorise_meta_data`

        :param non_string_type: A list of any type but string
        :type non_string_type: `list`[`Any`]
        :param string_type: A list of strings
        :type string_type: `list`[`str`]
        """
        string_type_dict = {str(i): val for i, val in enumerate(string_type)}
        num_string_type = len(string_type)
        non_string_type_dict = {
            str(i + num_string_type): val
            for i, val in enumerate(non_string_type)
        }
        num_non_string_type = len(non_string_type)
        input_dict = {**string_type_dict, **non_string_type_dict}
        categorised_meta_data = Event.categorise_meta_data(
            input_dict, NamedUUIDStore()
        )
        assert len(categorised_meta_data["fixed"]) == num_non_string_type
        assert len(categorised_meta_data["invariants"]) == num_string_type
        check_dict_equivalency(
            string_type_dict, categorised_meta_data["invariants"]
        )
        check_dict_equivalency(
            non_string_type_dict, categorised_meta_data["fixed"]
        )

    @staticmethod
    @given(
        st.lists(
            st.one_of(
                st.none(),
                st.integers(),
                st.floats(),
                st.dictionaries(
                    st.text(st.characters(exclude_characters=":")), st.text()
                ),
            )
        ),
        st.lists(st.text()),
    )
    def test_generate_meta_data(
        non_string_type: list[Any], string_type: list[str]
    ) -> None:
        """Tests :class:`Event`.`generate_meta_data`

        :param non_string_type: A list of any type but string
        :type non_string_type: `list`[`Any`]
        :param string_type: A list of strings
        :type string_type: `list`[`str`]
        """
        string_type_dict = {str(i): val for i, val in enumerate(string_type)}
        num_string_type = len(string_type)
        non_string_type_dict = {
            str(i + num_string_type): val
            for i, val in enumerate(non_string_type)
        }
        input_dict = {**string_type_dict, **non_string_type_dict}
        invariant_store = NamedUUIDStore()
        categorised_meta_data = Event.categorise_meta_data(
            input_dict, invariant_store
        )
        generated_meta_data = Event.generate_meta_data(
            categorised_meta_data, invariant_store.create_name_data_map()
        )
        fixed_dict = {
            key: generated_meta_data.pop(key)
            for key in non_string_type_dict.keys()
        }
        check_dict_equivalency(non_string_type_dict, fixed_dict)
        for key in string_type_dict.keys():
            value = generated_meta_data.pop(key)
            is_uuid = bool(uuid4hex.match(value.replace("-", "")))
            assert is_uuid
        assert not generated_meta_data

    @staticmethod
    @given(
        st.lists(
            st.one_of(
                st.none(),
                st.integers(),
                st.floats(),
                st.dictionaries(
                    st.characters(exclude_characters=":"), st.text()
                ),
            )
        ),
        st.lists(st.text(), min_size=1),
    )
    def test_generate_meta_data_not_in_invariant_map(
        non_string_type: list[Any], string_type: list[str]
    ) -> None:
        """Tests :class:`Event`.`generate_meta_data` when data is not in the
        invariant map

        :param non_string_type: A list of any type but string
        :type non_string_type: `list`[`Any`]
        :param string_type: A list of strings
        :type string_type: `list`[`str`]
        """
        string_type_dict = {str(i): val for i, val in enumerate(string_type)}
        num_string_type = len(string_type)
        non_string_type_dict = {
            str(i + num_string_type): val
            for i, val in enumerate(non_string_type)
        }
        input_dict = {**string_type_dict, **non_string_type_dict}
        categorised_meta_data = Event.categorise_meta_data(
            input_dict, NamedUUIDStore()
        )
        with pytest.raises(KeyError):
            Event.generate_meta_data(categorised_meta_data, {})

    @staticmethod
    def test_make_event_dict_meta_data_string_type() -> None:
        """Tests :class:`Event`.`make_event_dict` with meta data including
        as string type and an integer type.
        """
        input_dict = {
            "jobName": "test",
            "jobId": "1",
            "eventType": "test_event",
            "eventId": "1",
            "timestamp": "test o'clock",
            "applicationName": "test application",
            "previousEventIds": ["1", "2"],
            "X": "some invariant",
            "Y": 12,
        }
        events: list[Event] = []
        event_id_map = {}
        missing_events: list[Event] = []
        TestEvent.make_events_from_job_list(
            [input_dict.copy()], events, event_id_map, missing_events
        )
        event_event_id_map = {
            id(event): str(index)
            for index, event in enumerate(events + missing_events)
        }
        job_ids = NamedUUIDStore()
        job_ids.update("1")
        job_id_data_map = job_ids.create_name_data_map()
        invariant_store = NamedUUIDStore()
        invariant_store.update("X")
        invaraint_name_data_map = invariant_store.create_name_data_map()
        event_dict = events[-1].make_event_dict(
            event_event_id_map=event_event_id_map,
            job_id_data_map=job_id_data_map,
            invariant_name_data_map=invaraint_name_data_map,
        )
<<<<<<< HEAD
        fields_to_check = ["jobName", "eventType", "applicationName", "Y"]
=======
        fields_to_check = [
            "jobId",
            "jobName",
            "eventType",
            "applicationName",
            "Y",
        ]
>>>>>>> f5a2e909
        check_dict_equivalency(
            {
                key: value
                for key, value in event_dict.items()
                if key in fields_to_check
            },
            {
                key: value
                for key, value in input_dict.items()
                if key in fields_to_check
            },
        )
<<<<<<< HEAD
        assert event_dict["jobId"] == job_id_data_map["1"].get_data()
=======
>>>>>>> f5a2e909
        is_uuid = bool(uuid4hex.match(event_dict["X"].replace("-", "")))
        assert is_uuid


class TestJob:
    """Group of tests for :class:`Job`"""

    @staticmethod
    def test_update_missing_events() -> None:
        """Tests :class:`Job`.`update_missing_events`"""
        job = Job()
        event = Event()
        job.update_missing_events([event])
        assert event in job.missing_events

    @staticmethod
    def test_parse_input_job_file_all_events(
        job_list: list[dict[str, str | list[str]]]
    ) -> None:
        """Tests :class:`Job`.`parse_input_job_file` with all events present

        :param job_list: A list of event dicts in a job
        :type job_list: `list`[`dict`[`str`, `str`  |  `list`[`str`]]]
        """
        job = Job()
        job.parse_input_jobfile(job_list)
        events = job.events
        assert len(events) == 4
        assert not job.missing_events
        assert not events[0].prev_events
        for i in [1, 2]:
            assert len(events[i].prev_events) == 1
            assert events[0] in events[i].prev_events
            assert events[i] in events[3].prev_events
        assert len(events[3].prev_events) == 2

    @staticmethod
    def test_parse_input_job_file_all_events_meta_data(
        job_list_with_meta_data: list[dict[str, str | list[str]]]
    ) -> None:
        """Tests :class:`Job`.`parse_input_job_file` with all events present
        for meta data and invariants

        :param job_list: A list of event dicts in a job
        :type job_list: `list`[`dict`[`str`, `str`  |  `list`[`str`]]]
        """
        job = Job()
        job.parse_input_jobfile(job_list_with_meta_data)
        events = job.events
        assert len(job.invariants.named_uuids) == 1
        assert "X" in job.invariants.named_uuids
        assert len(events[0].meta_data) == 2
        assert all(name in events[0].meta_data for name in ["X", "Y"])
        assert len(events[0].categorised_meta_data["fixed"]) == 1
        assert len(events[0].categorised_meta_data["invariants"]) == 1
        assert "Y" in events[0].categorised_meta_data["fixed"]
        assert "X" in events[0].categorised_meta_data["invariants"]
        assert len(events[1].meta_data) == 1
        assert "X" in events[1].meta_data
        assert len(events[1].categorised_meta_data["fixed"]) == 0
        assert len(events[1].categorised_meta_data["invariants"]) == 1
        assert "X" in events[1].categorised_meta_data["invariants"]

    @staticmethod
    def test_parse_input_job_file_all_events_two_jobs(
        job_list_with_multiple_job_ids: list[dict[str, str | list[str]]]
    ) -> None:
        """Tests :class:`Job`.`parse_input_job_file` with all events present
        for two job ids present

        :param job_list_with_multiple_job_ids: A list of event dicts in a job
        :type job_list_with_multiple_job_ids: `list`[`dict`[`str`, `str`  |
        `list`[`str`]]]
        """
        job = Job()
        job.parse_input_jobfile(job_list_with_multiple_job_ids)
        events = job.events
        assert len(events) == 4
        assert len(job.job_ids.named_uuids) == 2
        assert "1" in job.job_ids.named_uuids
        assert "2" in job.job_ids.named_uuids
        assert job.job_ids.named_uuids["1"].count == 2
        assert job.job_ids.named_uuids["2"].count == 2

    @staticmethod
    def test_parse_input_job_file_missing_event(
        job_list: list[dict[str, str | list[str]]]
    ) -> None:
        """Tests :class:`Job`.`parse_input_job_file` with a missing event

        :param job_list: A list of event dicts in a job
        :type job_list: `list`[`dict`[`str`, `str`  |  `list`[`str`]]]
        """
        job = Job()
        job.parse_input_jobfile(job_list[1:])
        events = job.events
        assert len(events) == 3
        assert len(job.missing_events) == 1
        assert not job.missing_events[0].prev_events
        for i in [0, 1]:
            assert len(events[i].prev_events) == 1
            assert job.missing_events[0] in events[i].prev_events
            assert events[i] in events[2].prev_events
        assert len(events[2].prev_events) == 2

    @staticmethod
    def test_create_new_event_event_id_map(
        job_list: list[dict[str, str | list[str]]]
    ) -> None:
        """Tests :class:`Job`.`create_new_event_event_id_map`

        :param job_list: A list of event dicts in a job
        :type job_list: `list`[`dict`[`str`, `str`  |  `list`[`str`]]]
        """
        job = Job()
        job.parse_input_jobfile(job_list)
        event_event_id_map = job.create_new_event_event_id_map()
        assert len(event_event_id_map) == 4
        for event in job.events:
            assert id(event) in event_event_id_map
            assert isinstance(event_event_id_map[id(event)], str)

    @staticmethod
    def test_generate_simulation_job_events_with_options(
        job_list_with_meta_data: list[dict[str, str | list[str]]]
    ) -> None:
        """Tests :class:`Job`.`generate_simulation_job_events` with options
        specified of invariant_matched and invariant_length

        :param job_list_with_meta_data: A list of event dicts in a job with
        meta data
        :type job_list_with_meta_data: `list`[`dict`[`str`, `str`  |
        `list`[`str`]]]
        """
        options = TemplateOptions(
            invariant_matched=False,
            invariant_length=2
        )
        job = Job(
            job_options=options
        )
        job.parse_input_jobfile(job_list_with_meta_data)
        job_id_data_map = job.create_job_id_data_map()
        events = [
            event_sim_datum.kwargs["list_dict"]
            for event_sim_datum in
            job.generate_simulation_job_events(
                job_id_data_map=job_id_data_map,
                sim_datum_transformer=EventSimDatumTransformer(),
            )
        ]
        assert len(events) == 4
        assert events[0][0]["X"] != events[1][0]["X"]
        assert len(events[0][0]["X"]) == 72
        assert len(events[1][0]["X"]) == 72
        assert events[0][0]["X"][:36] == events[0][0]["X"][36:]
        assert events[1][0]["X"][:36] == events[1][0]["X"][36:]


def test_generate_job_batch_events(
    job_list: list[dict[str, str | list[str]]]
) -> None:
    """Tests `generate_job_batch_events`

    :param job_list: A list of event dicts in a job
    :type job_list: `list`[`dict`[`str`, `str`  |  `list`[`str`]]]
    """
    job = Job()
    job.parse_input_jobfile(job_list)
    generators = generate_job_batch_events([job])
    assert len(generators) == 1
    sim_datums = list(generators[0])
    assert len(sim_datums) == 4
    for sim_datum in sim_datums[:-1]:
        assert sim_datum.action_func == async_do_nothing
        assert not sim_datum.args
        assert not sim_datum.kwargs
    assert not sim_datums[-1].args
    assert not sim_datums[-1].action_func
    assert "list_dict" in sim_datums[-1].kwargs
    assert len(sim_datums[-1].kwargs["list_dict"]) == 4
    assert "job_info" in sim_datums[-1].kwargs
    assert "job_id" in sim_datums[-1].kwargs


def test_generate_job_batch_events_multiple_job_ids(
    job_list_with_multiple_job_ids: list[dict[str, str | list[str]]]
) -> None:
    """Tests `generate_job_batch_events` with multiple job ids in the event
    sequence

    :param job_list: A list of event dicts in a job
    :type job_list: `list`[`dict`[`str`, `str`  |  `list`[`str`]]]
    """
    job = Job()
    job.parse_input_jobfile(job_list_with_multiple_job_ids)
    generators = generate_job_batch_events([job])
    assert len(generators) == 1
    sim_datums = list(generators[0])
    assert len(sim_datums) == 4
    for sim_datum in sim_datums[::2]:
        assert sim_datum.action_func == async_do_nothing
        assert not sim_datum.args
        assert not sim_datum.kwargs
    for sim_datum in sim_datums[1::2]:
        assert not sim_datum.args
        assert not sim_datum.action_func
        assert "list_dict" in sim_datum.kwargs
        assert len(sim_datum.kwargs["list_dict"]) == 2
        assert "job_info" in sim_datum.kwargs
        assert "job_id" in sim_datum.kwargs
    assert sim_datums[1].kwargs["job_id"] != sim_datums[3].kwargs["job_id"]
    assert (
        len(set(event["jobId"] for event in sim_datums[1].kwargs["list_dict"]))
        == 1
    )
    assert (
        len(set(event["jobId"] for event in sim_datums[3].kwargs["list_dict"]))
        == 1
    )


def test_generate_single_events(
    job_list: list[dict[str, str | list[str]]]
) -> None:
    """Tests `generate_single_events`

    :param job_list: A list of event dicts in a job
    :type job_list: `list`[`dict`[`str`, `str`  |  `list`[`str`]]]
    """
    job = Job()
    job.parse_input_jobfile(job_list)
    generators = generate_single_events([job])
    assert len(generators) == 1
    sim_datums = list(generators[0])
    assert len(sim_datums) == 4
    for sim_datum in sim_datums:
        assert not sim_datum.args
        assert not sim_datum.action_func
        assert "list_dict" in sim_datum.kwargs
        assert len(sim_datum.kwargs["list_dict"]) == 1
        assert "job_info" in sim_datum.kwargs
        assert "job_id" in sim_datum.kwargs


def test_generate_single_events_multiple_job_ids(
    job_list_with_multiple_job_ids: list[dict[str, str | list[str]]]
) -> None:
    """Tests `generate_single_events` with multiple job ids in the event
    sequence

    :param job_list_with_multiple_job_ids: A list of event dicts in a job
    :type job_list_with_multiple_job_ids: `list`[`dict`[`str`, `str`  |
    `list`[`str`]]]
    """
    job = Job()
    job.parse_input_jobfile(job_list_with_multiple_job_ids)
    generators = generate_single_events([job])
    assert len(generators) == 1
    sim_datums = list(generators[0])
    assert len(sim_datums) == 4
    for sim_datum in sim_datums:
        assert not sim_datum.args
        assert not sim_datum.action_func
        assert "list_dict" in sim_datum.kwargs
        assert len(sim_datum.kwargs["list_dict"]) == 1
        assert "job_info" in sim_datum.kwargs
        assert "job_id" in sim_datum.kwargs
    job_1_ids = set(sim_datum.kwargs["job_id"] for sim_datum in sim_datums[:2])
    job_2_ids = set(sim_datum.kwargs["job_id"] for sim_datum in sim_datums[2:])
    assert job_1_ids != job_2_ids
    assert len(job_1_ids) == 1
    assert len(job_2_ids) == 1
    assert (
        len(
            set(
                sim_datum.kwargs["list_dict"][0]["jobId"]
                for sim_datum in sim_datums[:2]
            )
        )
        == 1
    )
    assert (
        len(
            set(
                sim_datum.kwargs["list_dict"][0]["jobId"]
                for sim_datum in sim_datums[2:]
            )
        )
        == 1
    )


def test_simple_sequencer(
    list_generated_sim_datum: list[Generator[SimDatum, Any, None]]
) -> None:
    """Tests `simple_sequencer`

    :param list_generated_sim_datum: Fixture providing a list of generators of
    :class:`SimDatum``s
    :type list_generated_sim_datum:
    `list`[:class:`Generator`[:class:`SimDatum`, `Any`, `None`]]
    """
    result = list(simple_sequencer(list_generated_sim_datum))
    for sim_datum, expected_args in zip(
        result, ["a", "b", "aa", "bb", "aaa", "bbb"]
    ):
        assert isinstance(sim_datum, SimDatum)
        assert len(sim_datum.args) == 1
        assert sim_datum.args[0] == expected_args


def test_job_sequencer(
    list_generated_sim_datum: list[Generator[SimDatum, Any, None]]
) -> None:
    """Tests `job_sequencer`

    :param list_generated_sim_datum: Fixture providing a list of generators of
    :class:`SimDatum``s
    :type list_generated_sim_datum:
    `list`[:class:`Generator`[:class:`SimDatum`, `Any`, `None`]]
    """
    generated_sequence = job_sequencer(
        generated_events=list_generated_sim_datum,
        min_interval_between_job_events=1,
        desired_job_event_gap=2,
    )

    result = list(generated_sequence)
    for sim_datum, expected_args in zip(
        result, ["a", "aa", "b", "bb", "aaa", "bbb"]
    ):
        assert isinstance(sim_datum, SimDatum)
        assert len(sim_datum.args) == 1
        assert sim_datum.args[0] == expected_args


def test_generate_events_from_template_jobs_job_batch(
    job_list: list[dict[str, str | list[str]]]
) -> None:
    """Tests `generate_events_from_template_jobs` for a job batch

    :param job_list: A list of event dicts in a job
    :type job_list: `list`[`dict`[`str`, `str`  |  `list`[`str`]]]
    """
    job = Job()
    job.parse_input_jobfile(job_list)
    jobs = [deepcopy(job) for _ in range(4)]
    generated_sim_data = generate_events_from_template_jobs(
        jobs,
        job_sequencer,
        generate_job_batch_events,
        sequencer_kwargs={
            "min_interval_between_job_events": 0.5,
            "desired_job_event_gap": 1.0,
        },
    )
    sim_data = list(generated_sim_data)
    assert all(
        (
            isinstance(sim_datum, SimDatum)
            and not sim_datum.args
            and not sim_datum.kwargs
            and sim_datum.action_func == async_do_nothing
        )
        for index, sim_datum in enumerate(sim_data)
        if index not in [6, 7, 14, 15]
    )
    assert all(
        (
            isinstance(sim_datum, SimDatum)
            and not sim_datum.args
            and not sim_datum.action_func
            and "list_dict" in sim_datum.kwargs
            and len(sim_datum.kwargs["list_dict"]) == 4
            and isinstance(sim_datum.kwargs["list_dict"], list)
            and all(
                isinstance(event, dict)
                for event in sim_datum.kwargs["list_dict"]
            )
        )
        for index, sim_datum in enumerate(sim_data)
        if index in [6, 7, 14, 15]
    )


def test_convert_list_dict_to_json_io_bytes(
    job_list: list[dict[str, str | list[str]]]
) -> None:
    """Tests `convert_list_dict_to_json_io_bytes`

    :param job_list: A list of event dicts in a job
    :type job_list: `list`[`dict`[`str`, `str`  |  `list`[`str`]]]
    """
<<<<<<< HEAD
    io_bytes = convert_list_dict_to_json_io_bytes(job_list)
    assert isinstance(io_bytes, BytesIO)
    json_string = io_bytes.read().decode("utf-8")
    json_dicts = json.loads(json_string)
    for event_actual, event_expected in zip(json_dicts, job_list):
        check_dict_equivalency(event_actual, event_expected)
=======
    io_bytes_list = convert_list_dict_to_json_io_bytes(job_list)
    assert len(io_bytes_list) == 1
    io_bytes = io_bytes_list[0]
    assert isinstance(io_bytes, bytes)
    json_string = io_bytes.decode("utf-8")
    json_dicts = json.loads(json_string)
    for event_actual, event_expected in zip(json_dicts, job_list):
        check_dict_equivalency(event_actual, event_expected)


def test_convert_list_dict_to_pv_json_io_bytes(
    job_list: list[dict[str, str | list[str]]]
) -> None:
    """Tests `convert_list_dict_to_json_io_bytes`

    :param job_list: A list of event dicts in a job
    :type job_list: `list`[`dict`[`str`, `str`  |  `list`[`str`]]]
    """
    io_bytes_list = convert_list_dict_to_pv_json_io_bytes(job_list)
    assert len(io_bytes_list) == len(job_list)
    for io_bytes, event_expected in zip(io_bytes_list, job_list):
        assert isinstance(io_bytes, bytes)
        bytes_array = io_bytes
        msg_length = int.from_bytes(bytes_array[:4], "big")
        json_bytes = bytes_array[4:]
        event_actual = json.loads(json_bytes.decode("utf-8"))
        check_dict_equivalency(event_actual, event_expected)
        assert msg_length == len(json_bytes)


@pytest.mark.asyncio
async def test_send_list_dict_as_json_wrap_url_pv_data(
    job_list: list[dict[str, str | list[str]]]
) -> None:
    """Tests `send_list_dict_as_json_wrap_url` with
    the list converter function set to `convert_list_dict_to_pv_json_io_bytes`
    """
    form_payload: list[BytesIO] = []

    # callback function to grab data
    def call_back(url, **kwargs) -> aioresponses.CallbackResult:
        form_payload.append(kwargs["data"]._parts[0][0]._value)
        print("called back")
        return aioresponses.CallbackResult(
            status=200,
        )

    with aioresponses.aioresponses() as mock_responses:
        mock_responses.post("http://test_url", callback=call_back, repeat=True)
        async with aiohttp.ClientSession() as session:
            send_func = send_list_dict_as_json_wrap_url(
                "http://test_url",
                session,
                convert_list_dict_to_pv_json_io_bytes,
            )
            _ = await send_func(job_list, "test_job_id", {})
            events_actual = []
            for io_data in form_payload:
                # get the io data from the form payload
                bytes_data = io_data.read()
                # check the data is as expected
                msg_length = int.from_bytes(bytes_data[:4], "big")
                json_bytes = bytes_data[4:]
                events_actual.append(json.loads(json_bytes.decode("utf-8")))
                assert msg_length == len(json_bytes)
            sorted_events_actual = sorted(
                events_actual, key=lambda x: x["eventId"]
            )
            sorted_events_expected = sorted(
                job_list, key=lambda x: x["eventId"]
            )
            for event_actual, event_expected in zip(
                sorted_events_actual, sorted_events_expected
            ):
                check_dict_equivalency(event_actual, event_expected)


@pytest.mark.asyncio
async def test_send_payload_kafka(monkeypatch: pytest.MonkeyPatch):
    """Tests `send_payload_kafka`"""

    async def mock_send_wait(*agrs, **kwargs):
        return ""

    monkeypatch.setattr(
        aiokafka.AIOKafkaProducer, "send_and_wait", mock_send_wait
    )
    producer = aiokafka.AIOKafkaProducer()
    payload = b"some test data"
    result = await send_payload_kafka(payload, "a_file", producer, "a_topic")
    assert result == ""
    await producer.stop()


@pytest.mark.asyncio
async def test_send_payload_kafka_error(monkeypatch: pytest.MonkeyPatch):
    """Tests `send_payload_kafka` when there is an error"""

    async def mock_send_wait(*agrs, **kwargs):
        raise aiokafka.errors.KafkaError("test error")

    monkeypatch.setattr(
        aiokafka.AIOKafkaProducer, "send_and_wait", mock_send_wait
    )
    producer = aiokafka.AIOKafkaProducer()
    payload = b"some test data"
    result = await send_payload_kafka(payload, "a_file", producer, "a_topic")
    assert result == str(aiokafka.errors.KafkaError("test error"))
    await producer.stop()
>>>>>>> f5a2e909
<|MERGE_RESOLUTION|>--- conflicted
+++ resolved
@@ -132,7 +132,6 @@
     @staticmethod
     def test_create_random_data() -> None:
         """Tests the method :class:`NamedUUID`.`create_random_data`"""
-<<<<<<< HEAD
         named_uuid = NamedUUID("test")
         random_data = named_uuid.create_random_data()
         got_first_uuid_string = random_data.get_data()
@@ -161,10 +160,6 @@
         random_data = named_uuid.create_random_data()
         got_first_uuid_string = random_data.get_data()
         is_uuid = bool(uuid4hex.match(got_first_uuid_string.replace("-", "")))
-=======
-        random_data = NamedUUID.create_random_data()
-        is_uuid = bool(uuid4hex.match(random_data.replace("-", "")))
->>>>>>> f5a2e909
         assert is_uuid
         got_second_uuid_string = random_data.get_data()
         assert got_first_uuid_string != got_second_uuid_string
@@ -199,7 +194,6 @@
         assert len(set(names)) == len(named_uuid_name_data_map)
         for named_uuid in named_uuids:
             assert named_uuid.name in named_uuid_name_data_map
-<<<<<<< HEAD
             got_random_data_1 = named_uuid_name_data_map[
                 named_uuid.name
             ].get_data()
@@ -207,10 +201,6 @@
                 named_uuid.name
             ].get_data()
             is_uuid = bool(uuid4hex.match(got_random_data_1.replace("-", "")))
-=======
-            random_data = named_uuid_name_data_map[named_uuid.name]
-            is_uuid = bool(uuid4hex.match(random_data.replace("-", "")))
->>>>>>> f5a2e909
             assert is_uuid
             assert got_random_data_1 == got_random_data_2
 
@@ -491,15 +481,10 @@
         assert event_dict["eventId"] == event_event_id_map[id(events[1])]
         assert event_dict["jobId"] == job_id_data_map["1"].get_data()
         assert event_dict["timestamp"] != events[1].time_stamp
-<<<<<<< HEAD
-        assert (
-            event_dict["previousEventIds"] == event_event_id_map[id(events[0])]
-=======
         assert len(event_dict["previousEventIds"]) == 1
         assert (
             event_dict["previousEventIds"][0]
             == event_event_id_map[id(events[0])]
->>>>>>> f5a2e909
         )
 
     @staticmethod
@@ -575,17 +560,7 @@
             job_id_data_map=job_id_data_map,
             invariant_name_data_map=invariant_name_data_map,
         )
-<<<<<<< HEAD
         fields_to_check = ["jobName", "eventType", "applicationName", "X"]
-=======
-        fields_to_check = [
-            "jobId",
-            "jobName",
-            "eventType",
-            "applicationName",
-            "X",
-        ]
->>>>>>> f5a2e909
         check_dict_equivalency(
             {
                 key: value
@@ -768,17 +743,7 @@
             job_id_data_map=job_id_data_map,
             invariant_name_data_map=invaraint_name_data_map,
         )
-<<<<<<< HEAD
         fields_to_check = ["jobName", "eventType", "applicationName", "Y"]
-=======
-        fields_to_check = [
-            "jobId",
-            "jobName",
-            "eventType",
-            "applicationName",
-            "Y",
-        ]
->>>>>>> f5a2e909
         check_dict_equivalency(
             {
                 key: value
@@ -791,10 +756,7 @@
                 if key in fields_to_check
             },
         )
-<<<<<<< HEAD
         assert event_dict["jobId"] == job_id_data_map["1"].get_data()
-=======
->>>>>>> f5a2e909
         is_uuid = bool(uuid4hex.match(event_dict["X"].replace("-", "")))
         assert is_uuid
 
@@ -1189,14 +1151,6 @@
     :param job_list: A list of event dicts in a job
     :type job_list: `list`[`dict`[`str`, `str`  |  `list`[`str`]]]
     """
-<<<<<<< HEAD
-    io_bytes = convert_list_dict_to_json_io_bytes(job_list)
-    assert isinstance(io_bytes, BytesIO)
-    json_string = io_bytes.read().decode("utf-8")
-    json_dicts = json.loads(json_string)
-    for event_actual, event_expected in zip(json_dicts, job_list):
-        check_dict_equivalency(event_actual, event_expected)
-=======
     io_bytes_list = convert_list_dict_to_json_io_bytes(job_list)
     assert len(io_bytes_list) == 1
     io_bytes = io_bytes_list[0]
@@ -1305,5 +1259,4 @@
     payload = b"some test data"
     result = await send_payload_kafka(payload, "a_file", producer, "a_topic")
     assert result == str(aiokafka.errors.KafkaError("test error"))
-    await producer.stop()
->>>>>>> f5a2e909
+    await producer.stop()