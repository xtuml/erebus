# pylint: disable=R0801
"""Tests for __init__.py
"""

from pathlib import Path
import os
import glob
import re
import shutil
import json
from tempfile import NamedTemporaryFile
import logging
from typing import Callable, Literal

import pytest
import responses
from aioresponses import aioresponses, CallbackResult
import pandas as pd
import aiohttp

from test_harness.config.config import TestConfig, HarnessConfig
from test_harness.protocol_verifier import (
    puml_files_test,
    get_test_profile,
    get_test_file_paths
)
from test_harness.protocol_verifier.generate_test_files import TestJobFile
from test_harness.utils import clean_directories
from test_harness.simulator.simulator_profile import Profile

# get test config
test_config_path = os.path.join(
    Path(__file__).parent.parent,
    "config/test_config.config"
)

# get path of tests uml file
test_file_path = os.path.join(
    Path(__file__).parent.parent / "test_files",
    "test_uml_job_def.puml"
)

# get path of test csv file
test_csv_file_path_1 = os.path.join(
    Path(__file__).parent.parent / "test_files",
    "test_profile.csv"
)

# get path of test file
test_csv_file_path_2 = os.path.join(
    Path(__file__).parent.parent / "test_files",
    "test_profile_2.csv"
)

# get path of tests uml file
test_uml_1_path = os.path.join(
    Path(__file__).parent.parent / "test_files",
    "test_uml_1.puml"
)
# get paths of test event json files
test_uml_1_events = os.path.join(
    Path(__file__).parent.parent / "test_files",
    "test_uml_1_events.json"
)
test_uml_2_events = os.path.join(
    Path(__file__).parent.parent / "test_files",
    "test_uml_2_events.json"
)

# get path of umls and events file for extra job invariants test
test_uml_1_einv_path = os.path.join(
    Path(__file__).parent.parent / "test_files",
    "test_uml_1_EINV.puml"
)
test_uml_2_einv_path = os.path.join(
    Path(__file__).parent.parent / "test_files",
    "test_uml_2_EINV.puml"
)
test_file_path_einv = os.path.join(
    Path(__file__).parent.parent / "test_files",
    "test_event_file_EINV.json"
)
test_file_path_einv_options = os.path.join(
    Path(__file__).parent.parent / "test_files",
    "test_event_file_EINV_options.json"
)

uuid4hex = re.compile(
            '[0-9a-f]{12}4[0-9a-f]{3}[89ab][0-9a-f]{15}\\Z', re.I
        )


@responses.activate
def test_puml_files_test() -> None:
    """Tests method `puml_test_files`
    """
    harness_config = HarnessConfig(test_config_path)
    test_config = TestConfig()
    test_config.parse_from_dict({
        "event_gen_options": {
            "invalid": False
        }
    })
    with aioresponses() as mock:
        responses.get(
            url=harness_config.pv_clean_folders_url
        )
        responses.post(
            url=harness_config.pv_send_job_defs_url
        )
        mock.post(
            url=harness_config.pv_send_url,
            repeat=True
        )
        responses.get(
            url=harness_config.log_urls["aer"]["getFileNames"],
            json={
                "fileNames": ["Reception.log"]
            },
        )
        responses.post(
            url=harness_config.log_urls["aer"]["getFile"],
            body=b'test log',
        )
        responses.get(
            url=harness_config.log_urls["ver"]["getFileNames"],
            json={
                "fileNames": ["Verifier.log"]
            },
        )
        responses.post(
            url=harness_config.log_urls["ver"]["getFile"],
            body=b'test log',
        )
        puml_files_test(
            puml_file_paths=[test_file_path],
            test_output_directory=harness_config.report_file_store,
            harness_config=harness_config,
            test_config=test_config
        )
        files = glob.glob("*.*", root_dir=harness_config.report_file_store)
        expected_files = [
            "Results.csv", "Results.html", "Results.xml",
            "Results_Aggregated.html",
            "Verifier.log", "Reception.log",
        ]
        for file in files:
            file_in_files = file in expected_files
            is_uuid = bool(uuid4hex.match(
                    file.replace("-", "").replace(".json", "")
                ))
            assert any([file_in_files, is_uuid])

        clean_directories([harness_config.report_file_store])


@responses.activate
<<<<<<< HEAD
def test_puml_files_test_job_file_with_options() -> None:
    """Tests method `puml_test_files` with an input job file containing options
    for Extra job invariants with mismatched invariants and length set to 2
    """
    harness_config = HarnessConfig(test_config_path)
    test_config = TestConfig()
=======
def test_puml_files_test_send_as_pv_bytes() -> None:
    """Tests method `puml_test_files` with send as pv bytes set to true
    """
    harness_config = HarnessConfig(test_config_path)
    harness_config.pv_send_as_pv_bytes = True
    test_config = TestConfig()
    test_config.parse_from_dict({
        "event_gen_options": {
            "invalid": False
        }
    })
    form_payloads: list[aiohttp.MultipartWriter] = []

    # callback function to grab data
    def call_back(url, **kwargs) -> CallbackResult:
        form_payloads.append(kwargs["data"])
        print("called back")
        return CallbackResult(
            status=200,
        )
>>>>>>> f5a2e909
    with aioresponses() as mock:
        responses.get(
            url=harness_config.pv_clean_folders_url
        )
        responses.post(
            url=harness_config.pv_send_job_defs_url
        )
        mock.post(
            url=harness_config.pv_send_url,
<<<<<<< HEAD
            repeat=True
=======
            repeat=True,
            callback=call_back
>>>>>>> f5a2e909
        )
        responses.get(
            url=harness_config.log_urls["aer"]["getFileNames"],
            json={
                "fileNames": ["Reception.log"]
            },
        )
        responses.post(
            url=harness_config.log_urls["aer"]["getFile"],
            body=b'test log',
        )
        responses.get(
            url=harness_config.log_urls["ver"]["getFileNames"],
            json={
                "fileNames": ["Verifier.log"]
            },
        )
        responses.post(
            url=harness_config.log_urls["ver"]["getFile"],
            body=b'test log',
        )
        puml_files_test(
<<<<<<< HEAD
            puml_file_paths=[test_uml_1_einv_path, test_uml_2_einv_path],
            test_output_directory=harness_config.report_file_store,
            harness_config=harness_config,
            test_config=test_config,
            test_file_paths=[test_file_path_einv_options]
        )
        files = glob.glob("*.*", root_dir=harness_config.report_file_store)
        events_list = []
        for file in files:
            is_uuid = bool(uuid4hex.match(
                    file.replace("-", "").replace(".json", "")
                ))
            if is_uuid:
                with open(
                    os.path.join(
                        harness_config.report_file_store,
                        file
                    ),
                    "r"
                ) as json_file:
                    events_list.extend(json.load(json_file))
        assert "testEINV" in events_list[0] and "testEINV" in events_list[2]
        assert events_list[0]["testEINV"] != events_list[2]["testEINV"]
        assert events_list[0]["testEINV"][:36] == (
            events_list[0]["testEINV"][36:]
        )
        assert events_list[2]["testEINV"][:36] == (
            events_list[2]["testEINV"][36:]
        )
=======
            puml_file_paths=[test_file_path],
            test_output_directory=harness_config.report_file_store,
            harness_config=harness_config,
            test_config=test_config
        )
        for form_payload in form_payloads:
            io_data = form_payload._parts[0][0]._value
            bytes_data = io_data.read()
            # check the data is as expected
            msg_length = int.from_bytes(bytes_data[:4], "big")
            json_bytes = bytes_data[4:]
            assert msg_length == len(json_bytes)

>>>>>>> f5a2e909
        clean_directories([harness_config.report_file_store])


@responses.activate
def test_puml_files_test_functional_extra_job_invariants() -> None:
    """Tests method `puml_test_files` functional test with extra job
    invariants
    """
    harness_config = HarnessConfig(test_config_path)
    test_config = TestConfig()
    test_config.parse_from_dict({
        "event_gen_options": {
            "invalid": False
        }
    })
    with aioresponses() as mock:
        responses.get(
            url=harness_config.pv_clean_folders_url
        )
        responses.post(
            url=harness_config.pv_send_job_defs_url
        )
        mock.post(
            url=harness_config.pv_send_url,
            repeat=True
        )
        responses.get(
            url=harness_config.log_urls["aer"]["getFileNames"],
            json={
                "fileNames": ["Reception.log"]
            },
        )
        responses.post(
            url=harness_config.log_urls["aer"]["getFile"],
            body=b'test log',
        )
        responses.get(
            url=harness_config.log_urls["ver"]["getFileNames"],
            json={
                "fileNames": ["Verifier.log"]
            },
        )
        responses.post(
            url=harness_config.log_urls["ver"]["getFile"],
            body=b'test log',
        )
        puml_files_test(
            puml_file_paths=[test_uml_1_einv_path, test_uml_2_einv_path],
            test_output_directory=harness_config.report_file_store,
            harness_config=harness_config,
            test_config=test_config,
            test_file_paths=[test_file_path_einv]
        )
        results = pd.read_csv(
            os.path.join(harness_config.report_file_store, "Results.csv")
        )
        assert len(results) == 2
        assert results.loc[0, "SequenceName"] == "test_uml_1 + test_uml_2"
        assert results.loc[1, "SequenceName"] == "test_uml_1 + test_uml_2"
        assert results.loc[0, "JobId"] != results.loc[1, "JobId"]
        files = glob.glob("*.*", root_dir=harness_config.report_file_store)
        # check if the invariant in the files are correct
        invariants = []
        event_types = []
        for file in files:
            is_uuid = bool(uuid4hex.match(
                    file.replace("-", "").replace(".json", "")
                ))
            if is_uuid:
                with open(
                    os.path.join(
                        harness_config.report_file_store,
                        file
                    ),
                    "r"
                ) as json_file:
                    data = json.load(json_file)
                    for event in data:
                        if "testEINV" in event:
                            invariants.append(event["testEINV"])
                            event_types.append(event["eventType"])
        assert len(invariants) == 2
        assert len(set(invariants)) == 1
        clean_directories([harness_config.report_file_store])


@responses.activate
def test_puml_files_test_performance_extra_job_invariants() -> None:
    """Tests method `puml_test_files` performance test with extra job
    invariants
    """
    harness_config = HarnessConfig(test_config_path)
    test_config = TestConfig()
    test_config.parse_from_dict(
        {
            "type": "Performance",
            "event_gen_options": {"invalid": False},
            "performance_options": {"num_files_per_sec": 40, "total_jobs": 20},
        }
    )
    with aioresponses() as mock:
        responses.get(
            url=harness_config.pv_clean_folders_url
        )
        responses.post(
            url=harness_config.pv_send_job_defs_url
        )
        mock.post(
            url=harness_config.pv_send_url,
            repeat=True
        )
        responses.get(
            url=harness_config.log_urls["aer"]["getFileNames"],
            json={
                "fileNames": ["Reception.log"]
            },
        )
        responses.post(
            url=harness_config.log_urls["aer"]["getFile"],
            body=b'test log',
        )
        responses.get(
            url=harness_config.log_urls["ver"]["getFileNames"],
            json={
                "fileNames": ["Verifier.log"]
            },
        )
        responses.post(
            url=harness_config.log_urls["ver"]["getFile"],
            body=b'test log',
        )
        puml_files_test(
            puml_file_paths=[test_uml_1_einv_path, test_uml_2_einv_path],
            test_output_directory=harness_config.report_file_store,
            harness_config=harness_config,
            test_config=test_config,
            test_file_paths=[test_file_path_einv]
        )
        results = pd.read_csv(
            os.path.join(
                harness_config.report_file_store,
                "AggregatedResults.csv"
            )
        )
        assert results.iloc[-1]["Cumulative Events Sent"] == 80.0
        clean_directories([harness_config.report_file_store])


@responses.activate
def test_puml_files_test_with_location_log_urls(
    get_log_file_names_call_back: Callable[
        ...,
        tuple[Literal[400], dict, Literal["Error response"]]
        | tuple[Literal[400], dict, str]
        | tuple[Literal[200], dict, str],
    ]
) -> None:
    """Tests method `puml_test_files` with location log files urls added

    :param get_log_file_names_call_back: Fixture to provide a call back
    request function
    :type get_log_file_names_call_back: :class:`Callable`[
        `...`,
        `tuple`[:class:`Literal`[`400`], `dict`, :class:`Literal`[
            `"Error response"`
        ]]
        | `tuple`[:class:`Literal`[`400`], `dict`, `str`]
        | `tuple`[:class:`Literal`[`200`], `dict`, `str`],
    ]
    """
    harness_config = HarnessConfig(test_config_path)
    test_config = TestConfig()
    test_config.parse_from_dict({
        "event_gen_options": {
            "invalid": False
        }
    })
    with aioresponses() as mock:
        responses.get(
            url=harness_config.pv_clean_folders_url
        )
        responses.post(
            url=harness_config.pv_send_job_defs_url
        )
        mock.post(
            url=harness_config.pv_send_url,
            repeat=True
        )
        responses.get(
            url=harness_config.log_urls["aer"]["getFileNames"],
            json={
                "fileNames": ["Reception.log"]
            },
        )
        responses.post(
            url=harness_config.log_urls["aer"]["getFile"],
            body=b'test log',
        )
        responses.get(
            url=harness_config.log_urls["ver"]["getFileNames"],
            json={
                "fileNames": ["Verifier.log"]
            },
        )
        responses.post(
            url=harness_config.log_urls["ver"]["getFile"],
            body=b'test log',
        )
        responses.post(
            url=harness_config.log_urls["location"]["getFile"],
            body=b'test log',
        )
        responses.add_callback(
            method="POST",
            url=harness_config.log_urls["location"]["getFileNames"],
            callback=get_log_file_names_call_back,
            content_type="application/json"
        )
        puml_files_test(
            puml_file_paths=[test_file_path],
            test_output_directory=harness_config.report_file_store,
            harness_config=harness_config,
            test_config=test_config
        )
        files = glob.glob("*.*", root_dir=harness_config.report_file_store)
        expected_files = [
            "Results.csv", "Results.html", "Results.xml",
            "Results_Aggregated.html",
            "Verifier.log", "Reception.log",
            "AEReception.log", "AEOrdering.log",
            "AESequenceDC.log", "IStore.log"
        ]
        for file in files:
            file_in_files = file in expected_files
            is_uuid = bool(uuid4hex.match(
                    file.replace("-", "").replace(".json", "")
                ))
            assert any([file_in_files, is_uuid])

        clean_directories([harness_config.report_file_store])


def test_get_test_profile_one_file() -> None:
    """Tests `get_test_profile` when one file is present in the folder
    """
    harness_config = HarnessConfig(test_config_path)
    # prepare data
    shutil.copy(
        test_csv_file_path_1,
        harness_config.profile_store
    )
    profile = get_test_profile(harness_config.profile_store)
    assert isinstance(profile, Profile)
    clean_directories([harness_config.profile_store])


def test_get_test_profile_two_files() -> None:
    """Tests `get_test_profile` when two files are present in the folder
    """
    harness_config = HarnessConfig(test_config_path)
    # prepare data
    shutil.copy(
        test_csv_file_path_1,
        harness_config.profile_store
    )
    shutil.copy(
        test_csv_file_path_2,
        harness_config.profile_store
    )
    with pytest.raises(RuntimeError) as e_info:
        get_test_profile(harness_config.profile_store)
    clean_directories([harness_config.profile_store])
    assert e_info.value.args[0] == (
        "Too many profiles were uploaded. Only one profile can be uploaded"
    )


def test_get_test_profile_no_file() -> None:
    """Tests `get_test_profile` when no files are present in the folder
    """
    harness_config = HarnessConfig(test_config_path)
    profile = get_test_profile(harness_config.profile_store)
    assert profile is None


@responses.activate
def test_puml_files_performance_with_input_profile(
    grok_exporter_string: str
) -> None:
    """Tests method `puml_test_files` for a performance test using a profile
    """
    harness_config = HarnessConfig(test_config_path)
    harness_config.pv_finish_interval = 8
    test_config = TestConfig()
    test_config.parse_from_dict({
        "type": "Performance",
        "event_gen_options": {
            "invalid": False
        }
    })
    with aioresponses() as mock:
        responses.add(
            responses.GET,
            harness_config.pv_grok_exporter_url,
            body=grok_exporter_string.encode("utf-8"),
            status=200,
            headers={
                "Content-Type": "text/plain; version=0.0.4; charset=utf-8"
            }
        )
        responses.get(
            url=harness_config.pv_clean_folders_url
        )
        responses.post(
            url=harness_config.pv_send_job_defs_url
        )
        mock.post(
            url=harness_config.pv_send_url,
            repeat=True
        )
        responses.get(
            url=harness_config.log_urls["aer"]["getFileNames"],
            json={
                "fileNames": ["Reception.log"]
            },
        )
        responses.post(
            url=harness_config.log_urls["aer"]["getFile"],
            body=b'test log',
        )
        responses.get(
            url=harness_config.log_urls["ver"]["getFileNames"],
            json={
                "fileNames": ["Verifier.log"]
            },
        )
        responses.post(
            url=harness_config.log_urls["ver"]["getFile"],
            body=b'test log',
        )
        profile = Profile()
        profile.load_raw_profile_from_file_path(test_csv_file_path_1)
        with NamedTemporaryFile(suffix='.db') as db_file:
            os.environ["PV_RESULTS_DB_ADDRESS"] = f"sqlite:///{db_file.name}"
            puml_files_test(
                puml_file_paths=[test_file_path],
                test_output_directory=harness_config.report_file_store,
                harness_config=harness_config,
                test_config=test_config,
                profile=profile
            )
        files = glob.glob("*.*", root_dir=harness_config.report_file_store)
        expected_files = [
            "CumulativeEventsSentVSProcessed.html",
            "Verifier.log",
            "Reception.log",
            "grok.txt",
            "Report.xml",
            "Report.html",
            "EventsSentVSProcessed.html",
            "ResponseAndQueueTime.html",
            "AggregatedResults.csv",
            "ProcessingErrors.html",
            "AggregatedErrors.csv"
        ]
        for file in files:
            file_in_files = file in expected_files
            is_uuid = bool(uuid4hex.match(
                    file.replace("-", "").replace(".json", "")
                ))
            assert file_in_files ^ is_uuid
        clean_directories(
            [
                harness_config.report_file_store,
                harness_config.log_file_store
            ]
        )


def test_get_test_file_paths_two_files() -> None:
    """Tests `get_test_file_paths` with two files in the directory
    """
    harness_config = HarnessConfig(test_config_path)
    shutil.copy(
        test_uml_1_events,
        harness_config.test_file_store
    )
    shutil.copy(
        test_uml_2_events,
        harness_config.test_file_store
    )
    test_file_paths = get_test_file_paths(
        harness_config.test_file_store
    )
    assert len(test_file_paths) == 2
    expected_paths = [
        os.path.join(
            harness_config.test_file_store,
            os.path.basename(path)
        )
        for path in [test_uml_1_events, test_uml_2_events]
    ]
    assert set(expected_paths) == set(test_file_paths)
    clean_directories([harness_config.test_file_store])


def test_get_test_file_paths_no_files() -> None:
    """Tests `get_test_file_paths` with no files in the directory
    """
    harness_config = HarnessConfig(test_config_path)
    test_file_paths = get_test_file_paths(
        harness_config.test_file_store
    )
    assert test_file_paths is None


@responses.activate
def test_puml_files_test_with_test_files_uploaded() -> None:
    """Tests method `puml_test_files` with test files uploaded
    """
    harness_config = HarnessConfig(test_config_path)
    test_config = TestConfig()
    shutil.copy(
        test_uml_1_events,
        harness_config.test_file_store
    )
    with aioresponses() as mock:
        responses.get(
            url=harness_config.pv_clean_folders_url
        )
        responses.post(
            url=harness_config.pv_send_job_defs_url
        )
        mock.post(
            url=harness_config.pv_send_url,
            repeat=True
        )
        responses.get(
            url=harness_config.log_urls["aer"]["getFileNames"],
            json={
                "fileNames": ["Reception.log"]
            },
        )
        responses.post(
            url=harness_config.log_urls["aer"]["getFile"],
            body=b'test log',
        )
        responses.get(
            url=harness_config.log_urls["ver"]["getFileNames"],
            json={
                "fileNames": ["Verifier.log"]
            },
        )
        responses.post(
            url=harness_config.log_urls["ver"]["getFile"],
            body=b'test log',
        )
        puml_files_test(
            puml_file_paths=[test_uml_1_path],
            test_output_directory=harness_config.report_file_store,
            harness_config=harness_config,
            test_config=test_config,
            test_file_paths=[test_uml_1_events]
        )
        files = glob.glob("*.*", root_dir=harness_config.report_file_store)
        expected_files = [
            "Results.csv", "Results.html", "Results.xml",
            "Results_Aggregated.html",
            "Verifier.log", "Reception.log"
        ]
        for file in files:
            file_in_files = file in expected_files
            is_uuid = bool(uuid4hex.match(
                    file.replace("-", "").replace(".json", "")
                ))
            assert file_in_files ^ is_uuid

        # load the test file for comparisons
        with open(test_uml_1_events, 'r', encoding="utf-8") as file:
            test_uml_1_job_file: TestJobFile = json.load(file)
        # check that the saved job event list json has the same event types as
        # the input test file
        sent_file_names = [
            file for file in files if file not in expected_files
        ]
        assert len(sent_file_names) == 1
        with open(
            os.path.join(harness_config.report_file_store, sent_file_names[0]),
            'r',
            encoding="utf-8"
        ) as file:
            output_job_event_file: list[dict] = json.load(file)
        for expected_event, actual_event in zip(
            test_uml_1_job_file["job_file"],
            output_job_event_file
        ):
            assert expected_event["eventType"] == actual_event["eventType"]

        # load results csv and check there is 1 entry and check the relevant
        # fields Category Validity and SeqeunceName are correct
        results_csv = pd.read_csv(
            os.path.join(
                harness_config.report_file_store,
                "Results.csv"
            )
        )
        assert len(results_csv) == 1
        assert test_uml_1_job_file["job_name"] == results_csv.loc[
            0, "SequenceName"
        ]
        assert test_uml_1_job_file["sequence_type"] == results_csv.loc[
            0, "Category"
        ]
        assert test_uml_1_job_file["validity"] == results_csv.loc[
            0, "Validity"
        ]

        clean_directories(
            [
                harness_config.report_file_store,
                harness_config.test_file_store
            ]
        )


@responses.activate
def test_puml_files_test_functional_test_timeout(
    caplog: pytest.LogCaptureFixture
) -> None:
    """Tests method `puml_test_files` with a functonal test with a timeout
    """
    harness_config = HarnessConfig(test_config_path)
    harness_config.pv_test_timeout = 2
    test_config = TestConfig()
    test_config.parse_from_dict({
        "event_gen_options": {
            "invalid": False
        }
    })
    caplog.set_level(logging.INFO)
    with aioresponses() as mock:
        responses.get(
            url=harness_config.pv_clean_folders_url
        )
        responses.post(
            url=harness_config.pv_send_job_defs_url
        )
        mock.post(
            url=harness_config.pv_send_url,
            repeat=True
        )
        responses.get(
            url=harness_config.log_urls["aer"]["getFileNames"],
            json={
                "fileNames": ["Reception.log"]
            },
        )
        responses.post(
            url=harness_config.log_urls["aer"]["getFile"],
            body=b'test log',
        )
        responses.get(
            url=harness_config.log_urls["ver"]["getFileNames"],
            json={
                "fileNames": ["Verifier.log"]
            },
        )
        responses.post(
            url=harness_config.log_urls["ver"]["getFile"],
            body=b'test log',
        )
        puml_files_test(
            puml_file_paths=[test_file_path],
            test_output_directory=harness_config.report_file_store,
            harness_config=harness_config,
            test_config=test_config
        )
        assert (
            "Protocol Verifier failed to finish within the test timeout of "
            f"{harness_config.pv_test_timeout} seconds.\nResults will "
            "be calculated at this point"
        ) in caplog.text
        clean_directories(
            [
                harness_config.report_file_store,
                harness_config.log_file_store
            ]
        )


@responses.activate
def test_puml_files_performance_test_timeout(
    caplog: pytest.LogCaptureFixture,
    grok_exporter_string: str
) -> None:
    """Tests method `puml_test_files` for a performance test that times out
    """
    harness_config = HarnessConfig(test_config_path)
    harness_config.pv_test_timeout = 2
    harness_config.pv_finish_interval = 8
    test_config = TestConfig()
    test_config.parse_from_dict({
        "type": "Performance",
        "event_gen_options": {
            "invalid": False
        }
    })
    caplog.set_level(logging.INFO)
    with aioresponses() as mock:
        responses.add(
            responses.GET,
            harness_config.pv_grok_exporter_url,
            body=grok_exporter_string.encode("utf-8"),
            status=200,
            headers={
                "Content-Type": "text/plain; version=0.0.4; charset=utf-8"
            }
        )
        responses.get(
            url=harness_config.pv_clean_folders_url
        )
        responses.post(
            url=harness_config.pv_send_job_defs_url
        )
        mock.post(
            url=harness_config.pv_send_url,
            repeat=True
        )
        responses.get(
            url=harness_config.log_urls["aer"]["getFileNames"],
            json={
                "fileNames": ["Reception.log"]
            },
        )
        responses.post(
            url=harness_config.log_urls["aer"]["getFile"],
            body=b'test log',
        )
        responses.get(
            url=harness_config.log_urls["ver"]["getFileNames"],
            json={
                "fileNames": ["Verifier.log"]
            },
        )
        responses.post(
            url=harness_config.log_urls["ver"]["getFile"],
            body=b'test log',
        )
        profile = Profile()
        profile.load_raw_profile_from_file_path(test_csv_file_path_1)
        with NamedTemporaryFile(suffix='.db') as db_file:
            os.environ["PV_RESULTS_DB_ADDRESS"] = f"sqlite:///{db_file.name}"
            puml_files_test(
                puml_file_paths=[test_file_path],
                test_output_directory=harness_config.report_file_store,
                harness_config=harness_config,
                test_config=test_config,
                profile=profile
            )
        assert (
            "Protocol Verifier failed to finish within the test timeout of "
            f"{harness_config.pv_test_timeout} seconds.\nResults will "
            "be calculated at this point"
        ) in caplog.text
        clean_directories(
            [
                harness_config.report_file_store,
                harness_config.log_file_store
            ]
        )<|MERGE_RESOLUTION|>--- conflicted
+++ resolved
@@ -155,14 +155,6 @@
 
 
 @responses.activate
-<<<<<<< HEAD
-def test_puml_files_test_job_file_with_options() -> None:
-    """Tests method `puml_test_files` with an input job file containing options
-    for Extra job invariants with mismatched invariants and length set to 2
-    """
-    harness_config = HarnessConfig(test_config_path)
-    test_config = TestConfig()
-=======
 def test_puml_files_test_send_as_pv_bytes() -> None:
     """Tests method `puml_test_files` with send as pv bytes set to true
     """
@@ -183,7 +175,6 @@
         return CallbackResult(
             status=200,
         )
->>>>>>> f5a2e909
     with aioresponses() as mock:
         responses.get(
             url=harness_config.pv_clean_folders_url
@@ -193,12 +184,8 @@
         )
         mock.post(
             url=harness_config.pv_send_url,
-<<<<<<< HEAD
-            repeat=True
-=======
             repeat=True,
             callback=call_back
->>>>>>> f5a2e909
         )
         responses.get(
             url=harness_config.log_urls["aer"]["getFileNames"],
@@ -221,7 +208,61 @@
             body=b'test log',
         )
         puml_files_test(
-<<<<<<< HEAD
+            puml_file_paths=[test_file_path],
+            test_output_directory=harness_config.report_file_store,
+            harness_config=harness_config,
+            test_config=test_config
+        )
+        for form_payload in form_payloads:
+            io_data = form_payload._parts[0][0]._value
+            bytes_data = io_data.read()
+            # check the data is as expected
+            msg_length = int.from_bytes(bytes_data[:4], "big")
+            json_bytes = bytes_data[4:]
+            assert msg_length == len(json_bytes)
+
+        clean_directories([harness_config.report_file_store])
+
+
+@responses.activate
+def test_puml_files_test_job_file_with_options() -> None:
+    """Tests method `puml_test_files` with an input job file containing options
+    for Extra job invariants with mismatched invariants and length set to 2
+    """
+    harness_config = HarnessConfig(test_config_path)
+    test_config = TestConfig()
+    with aioresponses() as mock:
+        responses.get(
+            url=harness_config.pv_clean_folders_url
+        )
+        responses.post(
+            url=harness_config.pv_send_job_defs_url
+        )
+        mock.post(
+            url=harness_config.pv_send_url,
+            repeat=True
+        )
+        responses.get(
+            url=harness_config.log_urls["aer"]["getFileNames"],
+            json={
+                "fileNames": ["Reception.log"]
+            },
+        )
+        responses.post(
+            url=harness_config.log_urls["aer"]["getFile"],
+            body=b'test log',
+        )
+        responses.get(
+            url=harness_config.log_urls["ver"]["getFileNames"],
+            json={
+                "fileNames": ["Verifier.log"]
+            },
+        )
+        responses.post(
+            url=harness_config.log_urls["ver"]["getFile"],
+            body=b'test log',
+        )
+        puml_files_test(
             puml_file_paths=[test_uml_1_einv_path, test_uml_2_einv_path],
             test_output_directory=harness_config.report_file_store,
             harness_config=harness_config,
@@ -251,21 +292,6 @@
         assert events_list[2]["testEINV"][:36] == (
             events_list[2]["testEINV"][36:]
         )
-=======
-            puml_file_paths=[test_file_path],
-            test_output_directory=harness_config.report_file_store,
-            harness_config=harness_config,
-            test_config=test_config
-        )
-        for form_payload in form_payloads:
-            io_data = form_payload._parts[0][0]._value
-            bytes_data = io_data.read()
-            # check the data is as expected
-            msg_length = int.from_bytes(bytes_data[:4], "big")
-            json_bytes = bytes_data[4:]
-            assert msg_length == len(json_bytes)
-
->>>>>>> f5a2e909
         clean_directories([harness_config.report_file_store])
 
 
