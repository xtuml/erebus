# pylint: disable=R0801
"""Tests for __init__.py
"""

from pathlib import Path
import os
import glob
import re
import shutil
import json
from tempfile import NamedTemporaryFile, TemporaryDirectory
import logging
from zipfile import ZipFile

from typing import Callable, Literal
from io import BytesIO

import pytest
import responses
from aioresponses import CallbackResult
import pandas as pd
import aiohttp

from test_harness.config.config import TestConfig
from test_harness.protocol_verifier.config.config import ProtocolVerifierConfig
from test_harness.protocol_verifier import (
    puml_files_test,
    get_test_profile,
    get_test_file_paths,
    select_store_paths,
    full_pv_test,
)
from test_harness.protocol_verifier.generate_test_files import TestJobFile
from test_harness.utils import clean_directories
from test_harness.simulator.simulator_profile import Profile
from test_harness import AsyncTestStopper
<<<<<<< HEAD
from test_harness.protocol_verifier.mocks.mock_pv_http_interface import (
    mock_pv_http_interface,
)
=======
from test_harness.protocol_verifier.mocks.mock_pv_http_interface \
      import mock_pv_http_interface
>>>>>>> be077c7b

# get test config
test_config_path = os.path.join(
    Path(__file__).parent.parent, "config/test_config.config"
)

test_files_path = Path(__file__).parent.parent / "test_files"

# get path of tests uml file
test_file_path = os.path.join(
    Path(__file__).parent.parent / "test_files", "test_uml_job_def.puml"
)

# get path of test csv file
test_csv_file_path_1 = os.path.join(
    Path(__file__).parent.parent / "test_files", "test_profile.csv"
)

# get path of test file
test_csv_file_path_2 = os.path.join(
    Path(__file__).parent.parent / "test_files", "test_profile_2.csv"
)

# get path of tests uml file
test_uml_1_path = os.path.join(
    Path(__file__).parent.parent / "test_files", "test_uml_1.puml"
)
# get paths of test event json files
test_uml_1_events = os.path.join(
    Path(__file__).parent.parent / "test_files", "test_uml_1_events.json"
)
test_uml_2_events = os.path.join(
    Path(__file__).parent.parent / "test_files", "test_uml_2_events.json"
)

# get path of umls and events file for extra job invariants test
test_uml_1_einv_path = os.path.join(
    Path(__file__).parent.parent / "test_files", "test_uml_1_EINV.puml"
)
test_uml_2_einv_path = os.path.join(
    Path(__file__).parent.parent / "test_files", "test_uml_2_EINV.puml"
)
test_file_path_einv = os.path.join(
    Path(__file__).parent.parent / "test_files", "test_event_file_EINV.json"
)
test_file_path_einv_options = os.path.join(
    Path(__file__).parent.parent / "test_files", "test_event_file_EINV_options.json"
)

# valid test file json validity path
valid_test_file_json_validity_path = os.path.join(
    Path(__file__).parent.parent / "test_files", "test_event_valid_json.json"
)

# invalid test file json validity path
invalid_test_file_json_validity_path = os.path.join(
    Path(__file__).parent.parent / "test_files", "test_event_invalid_json.json"
)

uuid4hex = re.compile("[0-9a-f]{12}4[0-9a-f]{3}[89ab][0-9a-f]{15}\\Z", re.I)


@responses.activate
def test_puml_files_test() -> None:
    """Tests method `puml_test_files`"""
    harness_config = ProtocolVerifierConfig(test_config_path)
    test_config = TestConfig()
    test_config.parse_from_dict({"event_gen_options": {"invalid": False}})
    with mock_pv_http_interface(harness_config):
        puml_files_test(
            puml_file_paths=[test_file_path],
            test_output_directory=harness_config.report_file_store,
            harness_config=harness_config,
            test_config=test_config,
        )
        files = glob.glob("*.*", root_dir=harness_config.report_file_store)
        expected_files = [
            "Results.csv",
            "Results.html",
            "Results.xml",
            "Results_Aggregated.html",
            "Verifier.log",
            "Reception.log",
        ]
        for file in files:
            file_in_files = file in expected_files
            is_uuid = bool(uuid4hex.match(file.replace("-", "").replace(".json", "")))
            assert any([file_in_files, is_uuid])

        clean_directories([harness_config.report_file_store])


@pytest.mark.skip(reason="This test is deprecated and will be removed in the future")
@responses.activate
def test_puml_files_test_send_as_pv_bytes() -> None:
    """Tests method `puml_test_files` with send as pv bytes set to true"""
    harness_config = ProtocolVerifierConfig(test_config_path)
    harness_config.pv_send_as_pv_bytes = True
    test_config = TestConfig()
    test_config.parse_from_dict({"event_gen_options": {"invalid": False}})
    form_payloads: list[aiohttp.MultipartWriter] = []

    # callback function to grab data
    def call_back(url, **kwargs) -> CallbackResult:
        form_payloads.append(kwargs["data"])
        print("called back")
        return CallbackResult(
            status=200,
        )

    with mock_pv_http_interface(harness_config, call_back):
        puml_files_test(
            puml_file_paths=[test_file_path],
            test_output_directory=harness_config.report_file_store,
            harness_config=harness_config,
            test_config=test_config,
        )
        for form_payload in form_payloads:
            io_data = form_payload._parts[0][0]._value
            bytes_data = io_data.read()
            # check the data is as expected
            msg_length = int.from_bytes(bytes_data[:4], "big")
            json_bytes = bytes_data[4:]
            assert msg_length == len(json_bytes)

        clean_directories([harness_config.report_file_store])


@responses.activate
def test_puml_files_test_job_file_with_options() -> None:
    """Tests method `puml_test_files` with an input job file containing options
    for Extra job invariants with mismatched invariants and length set to 2
    """
    harness_config = ProtocolVerifierConfig(test_config_path)
    test_config = TestConfig()
    with mock_pv_http_interface(harness_config):
        puml_files_test(
            puml_file_paths=[test_uml_1_einv_path, test_uml_2_einv_path],
            test_output_directory=harness_config.report_file_store,
            harness_config=harness_config,
            test_config=test_config,
            test_file_paths=[test_file_path_einv_options],
        )
        files = glob.glob("*.*", root_dir=harness_config.report_file_store)
        events_list = []
        for file in files:
            is_uuid = bool(uuid4hex.match(file.replace("-", "").replace(".json", "")))
            if is_uuid:
                with open(
                    os.path.join(harness_config.report_file_store, file), "r"
                ) as json_file:
                    events_list.extend(json.load(json_file))
        assert "testEINV" in events_list[0] and "testEINV" in events_list[2]
        assert events_list[0]["testEINV"] != events_list[2]["testEINV"]
        assert events_list[0]["testEINV"][:36] == (events_list[0]["testEINV"][36:])
        assert events_list[2]["testEINV"][:36] == (events_list[2]["testEINV"][36:])
        clean_directories([harness_config.report_file_store])


@responses.activate
def test_puml_files_test_functional_extra_job_invariants() -> None:
    """Tests method `puml_test_files` functional test with extra job
    invariants
    """
    harness_config = ProtocolVerifierConfig(test_config_path)
    test_config = TestConfig()
    test_config.parse_from_dict({"event_gen_options": {"invalid": False}})
    with mock_pv_http_interface(harness_config):
        puml_files_test(
            puml_file_paths=[test_uml_1_einv_path, test_uml_2_einv_path],
            test_output_directory=harness_config.report_file_store,
            harness_config=harness_config,
            test_config=test_config,
            test_file_paths=[test_file_path_einv],
        )
        results = pd.read_csv(
            os.path.join(harness_config.report_file_store, "Results.csv")
        )
        assert len(results) == 2
        assert results.loc[0, "SequenceName"] == "test_uml_1 + test_uml_2"
        assert results.loc[1, "SequenceName"] == "test_uml_1 + test_uml_2"
        assert results.loc[0, "JobId"] != results.loc[1, "JobId"]
        files = glob.glob("*.*", root_dir=harness_config.report_file_store)
        # check if the invariant in the files are correct
        invariants = []
        event_types = []
        for file in files:
            is_uuid = bool(uuid4hex.match(file.replace("-", "").replace(".json", "")))
            if is_uuid:
                with open(
                    os.path.join(harness_config.report_file_store, file), "r"
                ) as json_file:
                    data = json.load(json_file)
                    for event in data:
                        if "testEINV" in event:
                            invariants.append(event["testEINV"])
                            event_types.append(event["eventType"])
        assert len(invariants) == 2
        assert len(set(invariants)) == 1
        clean_directories([harness_config.report_file_store])


@responses.activate
def test_puml_files_test_performance_extra_job_invariants() -> None:
    """Tests method `puml_test_files` performance test with extra job
    invariants
    """
    harness_config = ProtocolVerifierConfig(test_config_path)
    test_config = TestConfig()
    test_config.parse_from_dict(
        {
            "type": "Performance",
            "event_gen_options": {"invalid": False},
            "performance_options": {
                "num_files_per_sec": 40,
                "total_jobs": 20,
                "shard": True,
            },
        }
    )
    reception_file = []

    def call_back(url, **kwargs) -> CallbackResult:
        data: aiohttp.multipart.MultipartWriter = kwargs["data"]
        io_data: BytesIO = data._parts[0][0]._value
        json_payload_list = json.load(io_data)
        assert len(json_payload_list) == 1
        event_payload = json_payload_list[0]
        if "eventType" in event_payload:
            reception_file.append(
                f"reception_event_valid : EventId = {event_payload['eventId']}"
            )
        else:
            reception_file.append(
                "reception_event_invalid : EventId = " f"{event_payload['eventId']}"
            )

        return CallbackResult(
            status=200,
        )

    def reception_log_call_back(*args, **kwargs) -> tuple[Literal[200], dict, bytes]:
        return (200, {}, "\n".join(reception_file).encode("utf-8"))

    with mock_pv_http_interface(harness_config, call_back, reception_log_call_back):
        puml_files_test(
            puml_file_paths=[test_uml_1_einv_path, test_uml_2_einv_path],
            test_output_directory=harness_config.report_file_store,
            harness_config=harness_config,
            test_config=test_config,
            test_file_paths=[test_file_path_einv],
        )
        results = pd.read_csv(
            os.path.join(harness_config.report_file_store, "AggregatedResults.csv")
        )

        assert results.iloc[-1]["Cumulative Events Sent"] == 80.0
        clean_directories([harness_config.report_file_store])


@responses.activate
def test_puml_files_test_json_validity_tests_aer_log_file() -> None:
    """Tests method `puml_test_files` with json validity tests only using aer
    log file
    """
    harness_config = ProtocolVerifierConfig(test_config_path)
    test_config = TestConfig()
    test_config.parse_from_dict(
        {
            "event_gen_options": {"invalid": False},
            "functional_options": {"log_domain": "aer"},
        }
    )
    reception_file = []

    def call_back(url, **kwargs) -> CallbackResult:
        data: aiohttp.multipart.MultipartWriter = kwargs["data"]
        io_data: BytesIO = data._parts[0][0]._value
        json_payload_list = json.load(io_data)
        assert len(json_payload_list) == 1
        event_payload = json_payload_list[0]
        if "eventType" in event_payload:
            reception_file.append(
                f"reception_event_valid : EventId = {event_payload['eventId']}"
            )
        else:
            reception_file.append(
                "reception_event_invalid : EventId = " f"{event_payload['eventId']}"
            )

        return CallbackResult(
            status=200,
        )

    def reception_log_call_back(*args, **kwargs) -> tuple[Literal[200], dict, bytes]:
        return (200, {}, "\n".join(reception_file).encode("utf-8"))

    with mock_pv_http_interface(harness_config, call_back, reception_log_call_back):
        puml_files_test(
            puml_file_paths=[test_file_path],
            test_output_directory=harness_config.report_file_store,
            harness_config=harness_config,
            test_config=test_config,
            test_file_paths=[
                valid_test_file_json_validity_path,
                invalid_test_file_json_validity_path,
            ],
        )
        results = pd.read_csv(
            os.path.join(harness_config.report_file_store, "Results.csv")
        )
        assert len(results) == 2
        for _, row in results.iterrows():
            assert row["TestResult"] == "Pass"
        clean_directories([harness_config.report_file_store])


@responses.activate
def test_puml_files_test_json_validity_tests_ver_log_file() -> None:
    """Tests method `puml_test_files` with json validity tests but only using
    verifier log file
    """
    harness_config = ProtocolVerifierConfig(test_config_path)
    test_config = TestConfig()
    test_config.parse_from_dict({"event_gen_options": {"invalid": False}})
    reception_file = []

    def call_back(url, **kwargs) -> CallbackResult:
        data: aiohttp.multipart.MultipartWriter = kwargs["data"]
        io_data: BytesIO = data._parts[0][0]._value
        json_payload_list = json.load(io_data)
        assert len(json_payload_list) == 1
        event_payload = json_payload_list[0]
        if "eventType" in event_payload:
            reception_file.append(
                f"reception_event_valid : EventId = {event_payload['eventId']}"
            )
        else:
            reception_file.append(
                "reception_event_invalid : EventId = " f"{event_payload['eventId']}"
            )

        return CallbackResult(
            status=200,
        )

    with mock_pv_http_interface(harness_config, call_back):
        puml_files_test(
            puml_file_paths=[test_file_path],
            test_output_directory=harness_config.report_file_store,
            harness_config=harness_config,
            test_config=test_config,
            test_file_paths=[
                valid_test_file_json_validity_path,
                invalid_test_file_json_validity_path,
            ],
        )
        results = pd.read_csv(
            os.path.join(harness_config.report_file_store, "Results.csv")
        )
        assert len(results) == 2
        for _, row in results.iterrows():
            assert row["TestResult"] == (
                "Inconclusive|No SVDC Success|No Notification Failure"
            )
        clean_directories([harness_config.report_file_store])


@responses.activate
def test_puml_files_test_with_location_log_urls(
    get_log_file_names_call_back: Callable[
        ...,
        tuple[Literal[400], dict, Literal["Error response"]]
        | tuple[Literal[400], dict, str]
        | tuple[Literal[200], dict, str],
    ]
) -> None:
    """Tests method `puml_test_files` with location log files urls added

    :param get_log_file_names_call_back: Fixture to provide a call back
    request function
    :type get_log_file_names_call_back: :class:`Callable`[
        `...`,
        `tuple`[:class:`Literal`[`400`], `dict`, :class:`Literal`[
            `"Error response"`
        ]]
        | `tuple`[:class:`Literal`[`400`], `dict`, `str`]
        | `tuple`[:class:`Literal`[`200`], `dict`, `str`],
    ]
    """
    harness_config = ProtocolVerifierConfig(test_config_path)
    test_config = TestConfig()
    test_config.parse_from_dict({"event_gen_options": {"invalid": False}})
    with mock_pv_http_interface(
        harness_config, log_file_name_call_back=get_log_file_names_call_back
    ):
        puml_files_test(
            puml_file_paths=[test_file_path],
            test_output_directory=harness_config.report_file_store,
            harness_config=harness_config,
            test_config=test_config,
        )
        files = glob.glob("*.*", root_dir=harness_config.report_file_store)
        expected_files = [
            "Results.csv",
            "Results.html",
            "Results.xml",
            "Results_Aggregated.html",
            "Verifier.log",
            "Reception.log",
            "AEReception.log",
            "AEOrdering.log",
            "AESequenceDC.log",
            "IStore.log",
        ]
        for file in files:
            file_in_files = file in expected_files
            is_uuid = bool(uuid4hex.match(file.replace("-", "").replace(".json", "")))
            assert any([file_in_files, is_uuid])

        clean_directories([harness_config.report_file_store])


def test_puml_files_test_no_teg_pkg(monkeypatch: pytest.MonkeyPatch):
    """Tests method `puml_test_files` with no teg package"""
    harness_config = ProtocolVerifierConfig(test_config_path)
    test_config = TestConfig()
    import builtins

    real_import = builtins.__import__

    def raise_import_error(name: str, *args, **kwargs):
        if "test_event_generator" == name.split(".")[0]:
            raise ImportError("No module named 'test_event_generator'")
        return real_import(name, *args, **kwargs)

    monkeypatch.setattr(builtins, "__import__", raise_import_error)
    with pytest.raises(ImportError) as e_info:
        puml_files_test(
            puml_file_paths=[test_file_path],
            test_output_directory=harness_config.report_file_store,
            harness_config=harness_config,
            test_config=test_config,
            test_file_paths=None,
        )
    assert e_info.value.args[0] == (
        "The test_event_generator package is required to generate "
        "test files from puml files. Either reinstall or rebuild the "
        "test harness with the test_event_generator package or upload "
        "test files jsons as well as a puml file"
    )


def test_get_test_profile_one_file() -> None:
    """Tests `get_test_profile` when one file is present in the folder"""
    harness_config = ProtocolVerifierConfig(test_config_path)
    # prepare data
    shutil.copy(test_csv_file_path_1, harness_config.profile_store)
    profile = get_test_profile(harness_config.profile_store)
    assert isinstance(profile, Profile)
    clean_directories([harness_config.profile_store])


def test_get_test_profile_two_files() -> None:
    """Tests `get_test_profile` when two files are present in the folder"""
    harness_config = ProtocolVerifierConfig(test_config_path)
    # prepare data
    shutil.copy(test_csv_file_path_1, harness_config.profile_store)
    shutil.copy(test_csv_file_path_2, harness_config.profile_store)
    with pytest.raises(RuntimeError) as e_info:
        get_test_profile(harness_config.profile_store)
    clean_directories([harness_config.profile_store])
    assert e_info.value.args[0] == (
        "Too many profiles were uploaded. Only one profile can be uploaded"
    )


def test_get_test_profile_no_file() -> None:
    """Tests `get_test_profile` when no files are present in the folder"""
    harness_config = ProtocolVerifierConfig(test_config_path)
    profile = get_test_profile(harness_config.profile_store)
    assert profile is None


@responses.activate
def test_puml_files_performance_with_input_profile(grok_exporter_string: str) -> None:
    """Tests method `puml_test_files` for a performance test using a profile"""
    harness_config = ProtocolVerifierConfig(test_config_path)
    harness_config.pv_finish_interval = 8
    test_config = TestConfig()
    test_config.parse_from_dict(
        {"type": "Performance", "event_gen_options": {"invalid": False}}
    )
    with mock_pv_http_interface(harness_config):
        responses.add(
            responses.GET,
            harness_config.pv_grok_exporter_url,
            body=grok_exporter_string.encode("utf-8"),
            status=200,
            headers={"Content-Type": "text/plain; version=0.0.4; charset=utf-8"},
        )
        profile = Profile()
        profile.load_raw_profile_from_file_path(test_csv_file_path_1)
        with NamedTemporaryFile(suffix=".db") as db_file:
            os.environ["PV_RESULTS_DB_ADDRESS"] = f"sqlite:///{db_file.name}"
            puml_files_test(
                puml_file_paths=[test_file_path],
                test_output_directory=harness_config.report_file_store,
                harness_config=harness_config,
                test_config=test_config,
                profile=profile,
            )
        files = glob.glob("*.*", root_dir=harness_config.report_file_store)
        expected_files = [
            "CumulativeEventsSentVSProcessed.html",
            "Verifier.log",
            "Reception.log",
            "grok.txt",
            "Report.xml",
            "Report.html",
            "EventsSentVSProcessed.html",
            "ResponseAndQueueTime.html",
            "AggregatedResults.csv",
            "ProcessingErrors.html",
            "AggregatedErrors.csv",
        ]
        for file in files:
            file_in_files = file in expected_files
            is_uuid = bool(uuid4hex.match(file.replace("-", "").replace(".json", "")))
            assert file_in_files ^ is_uuid
        clean_directories(
            [harness_config.report_file_store, harness_config.log_file_store]
        )


def test_get_test_file_paths_two_files() -> None:
    """Tests `get_test_file_paths` with two files in the directory"""
    harness_config = ProtocolVerifierConfig(test_config_path)
    shutil.copy(test_uml_1_events, harness_config.test_file_store)
    shutil.copy(test_uml_2_events, harness_config.test_file_store)
    test_file_paths = get_test_file_paths(harness_config.test_file_store)
    assert len(test_file_paths) == 2
    expected_paths = [
        os.path.join(harness_config.test_file_store, os.path.basename(path))
        for path in [test_uml_1_events, test_uml_2_events]
    ]
    assert set(expected_paths) == set(test_file_paths)
    clean_directories([harness_config.test_file_store])


def test_get_test_file_paths_no_files() -> None:
    """Tests `get_test_file_paths` with no files in the directory"""
    harness_config = ProtocolVerifierConfig(test_config_path)
    test_file_paths = get_test_file_paths(harness_config.test_file_store)
    assert test_file_paths is None


@responses.activate
def test_puml_files_test_with_test_files_uploaded() -> None:
    """Tests method `puml_test_files` with test files uploaded"""
    harness_config = ProtocolVerifierConfig(test_config_path)
    test_config = TestConfig()
    shutil.copy(test_uml_1_events, harness_config.test_file_store)
    with mock_pv_http_interface(harness_config):
        puml_files_test(
            puml_file_paths=[test_uml_1_path],
            test_output_directory=harness_config.report_file_store,
            harness_config=harness_config,
            test_config=test_config,
            test_file_paths=[test_uml_1_events],
        )
        files = glob.glob("*.*", root_dir=harness_config.report_file_store)
        expected_files = [
            "Results.csv",
            "Results.html",
            "Results.xml",
            "Results_Aggregated.html",
            "Verifier.log",
            "Reception.log",
        ]
        for file in files:
            file_in_files = file in expected_files
            is_uuid = bool(uuid4hex.match(file.replace("-", "").replace(".json", "")))
            assert file_in_files ^ is_uuid

        # load the test file for comparisons
        with open(test_uml_1_events, "r", encoding="utf-8") as file:
            test_uml_1_job_file: TestJobFile = json.load(file)
        # check that the saved job event list json has the same event types as
        # the input test file
        sent_file_names = [file for file in files if file not in expected_files]
        assert len(sent_file_names) == 1
        with open(
            os.path.join(harness_config.report_file_store, sent_file_names[0]),
            "r",
            encoding="utf-8",
        ) as file:
            output_job_event_file: list[dict] = json.load(file)
        for expected_event, actual_event in zip(
            test_uml_1_job_file["job_file"], output_job_event_file
        ):
            assert expected_event["eventType"] == actual_event["eventType"]

        # load results csv and check there is 1 entry and check the relevant
        # fields Category Validity and SeqeunceName are correct
        results_csv = pd.read_csv(
            os.path.join(harness_config.report_file_store, "Results.csv")
        )
        assert len(results_csv) == 1
        assert test_uml_1_job_file["job_name"] == results_csv.loc[0, "SequenceName"]
        assert test_uml_1_job_file["sequence_type"] == results_csv.loc[0, "Category"]
        assert test_uml_1_job_file["validity"] == results_csv.loc[0, "Validity"]

        clean_directories(
            [harness_config.report_file_store, harness_config.test_file_store]
        )


@responses.activate
def test_puml_files_test_functional_test_timeout(
    caplog: pytest.LogCaptureFixture,
) -> None:
    """Tests method `puml_test_files` with a functonal test with a timeout"""
    harness_config = ProtocolVerifierConfig(test_config_path)
    harness_config.pv_test_timeout = 2
    test_config = TestConfig()
    test_config.parse_from_dict({"event_gen_options": {"invalid": False}})
    caplog.set_level(logging.INFO)
    with mock_pv_http_interface(harness_config):
        puml_files_test(
            puml_file_paths=[test_file_path],
            test_output_directory=harness_config.report_file_store,
            harness_config=harness_config,
            test_config=test_config,
        )
        assert (
            "Protocol Verifier failed to finish within the test timeout of "
            f"{harness_config.pv_test_timeout} seconds.\nResults will "
            "be calculated at this point"
        ) in caplog.text
        clean_directories(
            [harness_config.report_file_store, harness_config.log_file_store]
        )


@responses.activate
def test_puml_files_performance_test_timeout(
    caplog: pytest.LogCaptureFixture, grok_exporter_string: str
) -> None:
    """Tests method `puml_test_files` for a performance test that times out"""
    harness_config = ProtocolVerifierConfig(test_config_path)
    harness_config.pv_test_timeout = 2
    harness_config.pv_finish_interval = 8
    test_config = TestConfig()
    test_config.parse_from_dict(
        {"type": "Performance", "event_gen_options": {"invalid": False}}
    )
    caplog.set_level(logging.INFO)
    with mock_pv_http_interface(harness_config):
        responses.add(
            responses.GET,
            harness_config.pv_grok_exporter_url,
            body=grok_exporter_string.encode("utf-8"),
            status=200,
            headers={"Content-Type": "text/plain; version=0.0.4; charset=utf-8"},
        )
        profile = Profile()
        profile.load_raw_profile_from_file_path(test_csv_file_path_1)
        with NamedTemporaryFile(suffix=".db") as db_file:
            os.environ["PV_RESULTS_DB_ADDRESS"] = f"sqlite:///{db_file.name}"
            puml_files_test(
                puml_file_paths=[test_file_path],
                test_output_directory=harness_config.report_file_store,
                harness_config=harness_config,
                test_config=test_config,
                profile=profile,
            )
        assert (
            "Protocol Verifier failed to finish within the test timeout of "
            f"{harness_config.pv_test_timeout} seconds.\nResults will "
            "be calculated at this point"
        ) in caplog.text
        clean_directories(
            [harness_config.report_file_store, harness_config.log_file_store]
        )


@responses.activate
def test_puml_files_performance_test_async_stop(
    caplog: pytest.LogCaptureFixture, grok_exporter_string: str
) -> None:
    """Tests method `puml_test_files` for a performance test that times out"""
    harness_config = ProtocolVerifierConfig(test_config_path)
    harness_config.pv_test_timeout = 100000
    harness_config.pv_finish_interval = 100000
    test_config = TestConfig()
    test_config.parse_from_dict(
        {"type": "Performance", "event_gen_options": {"invalid": False}}
    )
    caplog.set_level(logging.INFO)
    with mock_pv_http_interface(harness_config):
        profile = Profile()
        profile.load_raw_profile_from_file_path(test_csv_file_path_1)
        with NamedTemporaryFile(suffix=".db") as db_file:
            os.environ["PV_RESULTS_DB_ADDRESS"] = f"sqlite:///{db_file.name}"
            test_stopper = AsyncTestStopper()
            test_stopper.set()
            puml_files_test(
                puml_file_paths=[test_file_path],
                test_output_directory=harness_config.report_file_store,
                harness_config=harness_config,
                test_config=test_config,
                profile=profile,
                test_stopper=test_stopper,
            )
        assert ("Test stopped") in caplog.text
        clean_directories(
            [harness_config.report_file_store, harness_config.log_file_store]
        )


def test_select_store_paths_all_exist() -> None:
    """Tests `select_store_paths` when all the store paths exist"""
    harness_config = ProtocolVerifierConfig(test_config_path)
    with TemporaryDirectory() as tmp_dir:
        with ZipFile(
            os.path.join(test_files_path, "test_zip_file.zip"), "r"
        ) as zip_file:
            zip_file.extractall(tmp_dir)
        store_paths = select_store_paths(
            os.path.join(tmp_dir, "test_zip_file"), harness_config
        )
        for file_store in ["uml_file_store", "profile_store", "test_file_store"]:
            assert store_paths[file_store] == os.path.join(
                tmp_dir, "test_zip_file", file_store
            )


def test_select_store_paths_none_exist() -> None:
    """Tests `select_store_paths` when none of the store paths exist"""
    harness_config = ProtocolVerifierConfig(test_config_path)
    with TemporaryDirectory() as tmp_dir:
        store_paths = select_store_paths(tmp_dir, harness_config)
        for file_store in ["uml_file_store", "profile_store", "test_file_store"]:
            assert store_paths[file_store] == getattr(harness_config, file_store)


@responses.activate
def test_full_pv_test_test_files_in_test_output_directory() -> None:
    """Tests method `full_pv_test` for a performance test with input files
    from a zip file
    """
    harness_config = ProtocolVerifierConfig(test_config_path)
    harness_config.pv_finish_interval = 8
    test_config = TestConfig()
    test_config.parse_from_dict(
        {"type": "Performance", "event_gen_options": {"invalid": False}}
    )
    with mock_pv_http_interface(harness_config):
        with TemporaryDirectory() as tmp_dir:
            with ZipFile(
                os.path.join(test_files_path, "test_zip_file.zip"), "r"
            ) as zip_file:
                zip_file.extractall(tmp_dir)
            test_output_directory = os.path.join(tmp_dir, "test_zip_file")
            full_pv_test(
                harness_config=harness_config,
                test_config=test_config,
                test_output_directory=test_output_directory,
            )
            files = glob.glob("*.*", root_dir=test_output_directory)
            expected_files = [
                "CumulativeEventsSentVSProcessed.html",
                "Verifier.log",
                "Reception.log",
                "Report.xml",
                "Report.html",
                "EventsSentVSProcessed.html",
                "ResponseAndQueueTime.html",
                "AggregatedResults.csv",
                "ProcessingErrors.html",
                "AggregatedErrors.csv",
                "test_config.yaml",
            ]
            data = pd.read_csv(
                os.path.join(test_output_directory, "AggregatedResults.csv")
            )
            assert data["Cumulative Events Sent"].iloc[-1] == 76
            # load in json file from test output directory
            with open(
                os.path.join(
                    test_output_directory, "test_file_store", "test_uml_1_events.json"
                ),
                "r",
            ) as file:
                template_json_file = json.load(file)["job_file"]
            for file in files:
                file_in_files = file in expected_files
                is_uuid = bool(
                    uuid4hex.match(file.replace("-", "").replace(".json", ""))
                )
                assert file_in_files ^ is_uuid
                if is_uuid:
                    with open(os.path.join(test_output_directory, file), "r") as file:
                        json_file = json.load(file)
                    for temp_event, actual_event in zip(template_json_file, json_file):
                        assert temp_event["eventType"] == (actual_event["eventType"])
            clean_directories(
                [harness_config.report_file_store, harness_config.log_file_store]
            )<|MERGE_RESOLUTION|>--- conflicted
+++ resolved
@@ -34,14 +34,10 @@
 from test_harness.utils import clean_directories
 from test_harness.simulator.simulator_profile import Profile
 from test_harness import AsyncTestStopper
-<<<<<<< HEAD
 from test_harness.protocol_verifier.mocks.mock_pv_http_interface import (
     mock_pv_http_interface,
 )
-=======
-from test_harness.protocol_verifier.mocks.mock_pv_http_interface \
-      import mock_pv_http_interface
->>>>>>> be077c7b
+
 
 # get test config
 test_config_path = os.path.join(
