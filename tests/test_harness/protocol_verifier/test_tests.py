--- conflicted
+++ resolved
@@ -54,16 +54,12 @@
 from test_harness.protocol_verifier.types import PVResultsHandlerItem
 from test_harness.simulator.simulator_profile import Profile
 from test_harness.utils import (
-<<<<<<< HEAD
     check_dict_equivalency,
     clean_directories,
     ProcessGeneratorManager,
 )
 from test_harness.protocol_verifier.mocks.mock_pv_http_interface import (
     mock_pv_http_interface,
-=======
-    check_dict_equivalency, clean_directories, ProcessGeneratorManager
->>>>>>> be077c7b
 )
 from test_harness.protocol_verifier.mocks.mock_pv_http_interface \
       import mock_pv_http_interface
