variables:
  PIP_CACHE_DIR: "$CI_PROJECT_DIR/.cache/pip"
  GITLAB_PYTHON_VERSION: python:3.11

stages:
  - lint
  - test

cache:
  paths:
    - .cache/pip
    - venv/

include:
  - template: Security/SAST.gitlab-ci.yml
  - template: "Jobs/Secret-Detection.latest.gitlab-ci.yml"
  - template: "Security/Dependency-Scanning.gitlab-ci.yml"
  - template: "Security/License-Scanning.gitlab-ci.yml"
  - project: 'smartdcs1/internal/gitlab-ci-templates/python-linting-ci'
    ref: main
<<<<<<< HEAD
    file: '.python-linting-ci-template.yml'

pytest:
  image: $GITLAB_PYTHON_VERSION
  stage: test
  before_script:
    - pip install pytest
    - pytest --version
    - pip install -r requirements.txt
  script:
    - export PYTHONPATH=/workspaces/test-harness:$PYTHONPATH
    - pytest --junitxml=report.xml
  artifacts:
    when: always
    reports:
      junit: report.xml
  rules:
    - if: '$CI_PIPELINE_SOURCE == "merge_request_event"' 
=======
    file: '.python-linting-ci-template.yml'  
  - '/ci/.terraform-ci.yml'
>>>>>>> af666bba
<|MERGE_RESOLUTION|>--- conflicted
+++ resolved
@@ -18,8 +18,8 @@
   - template: "Security/License-Scanning.gitlab-ci.yml"
   - project: 'smartdcs1/internal/gitlab-ci-templates/python-linting-ci'
     ref: main
-<<<<<<< HEAD
     file: '.python-linting-ci-template.yml'
+  - '/ci/.terraform-ci.yml'
 
 pytest:
   image: $GITLAB_PYTHON_VERSION
@@ -36,8 +36,4 @@
     reports:
       junit: report.xml
   rules:
-    - if: '$CI_PIPELINE_SOURCE == "merge_request_event"' 
-=======
-    file: '.python-linting-ci-template.yml'  
-  - '/ci/.terraform-ci.yml'
->>>>>>> af666bba
+    - if: '$CI_PIPELINE_SOURCE == "merge_request_event"'