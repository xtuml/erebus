--- conflicted
+++ resolved
@@ -16,11 +16,9 @@
 import math
 from datetime import datetime
 import glob
-<<<<<<< HEAD
-from multiprocessing import Process
-=======
+from multiprocessing import Process, Queue
+import queue
 from contextlib import AsyncExitStack
->>>>>>> ca5f6206
 
 import aiohttp
 import matplotlib.pyplot as plt
@@ -66,11 +64,9 @@
 )
 from test_harness.requests import send_get_request  # , download_file_to_path
 from .pvresults import PVResults
-<<<<<<< HEAD
-from .pvresultshandler import PVResultsHandler, PVResultsAdder
-=======
-from .pvresultshandler import PVResultsHandler, PVKafkaMetricsHandler
->>>>>>> ca5f6206
+from .pvresultshandler import (
+    PVResultsHandler, PVResultsAdder, PVKafkaMetricsHandler
+)
 from .pvperformanceresults import PVPerformanceResults
 from .kafka_metrics import PVKafkaMetricsRetriever
 # from .pvresultsdaskdataframe import PVResultsDaskDataFrame
@@ -471,18 +467,10 @@
             results_holder=self.results,
             test_output_directory=self.test_output_directory,
             save_files=self.save_files,
+            queue_type=queue.Queue if self.test_config.num_workers <= 1 else (
+                Queue
+            ),
         ) as pv_results_handler:
-<<<<<<< HEAD
-            try:
-                await asyncio.gather(
-                    self.send_test_files(pv_results_handler),
-                    self.pv_file_inspector.run_pv_file_inspector(),
-                    self.stop_test(),
-                )
-            except RuntimeError as error:
-                logging.getLogger().info(msg=str(error))
-            self.time_end = datetime.now()
-=======
             async with AsyncExitStack() as metrics_stack:
                 metrics_retrievers_awaitables = []
                 for (
@@ -512,7 +500,7 @@
                 try:
                     await asyncio.gather(
                         self.send_test_files(
-                            results_handler=pv_results_handler
+                            pv_results_handler
                         ),
                         self.pv_file_inspector.run_pv_file_inspector(),
                         self.stop_test(),
@@ -521,7 +509,6 @@
                 except RuntimeError as error:
                     logging.getLogger().info(msg=str(error))
                 self.time_end = datetime.now()
->>>>>>> ca5f6206
 
     @abstractmethod
     def calc_results(self) -> None:
