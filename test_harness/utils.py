# pylint: disable=W0622
# pylint: disable=R0903
"""Utility functions
"""
from typing import Generator, Any, Literal, Callable, Awaitable, Self
from io import BytesIO
import os
import glob
import logging
import asyncio
import shutil
from threading import Thread
from multiprocessing import Queue, Event, Lock

import flatdict
from tqdm import tqdm
import numpy as np


def create_file_io_file_name_tuple(
    file_name: str,
    file_string: str
) -> tuple[BytesIO, str]:
    """Function to create file io file name tuple from a file name and file
    string

    :param file_name: The name of the file
    :type file_name: `str`
    :param file_string: The string representing the file
    :type file_string: `str`
    :return: Returns a tuple of the file io and file name pair
    :rtype: `tuple`[:class:`BytesIO`, `str`]
    """
    return (
        BytesIO(file_string.encode("utf-8")),
        file_name
    )


def create_file_io_file_name_tuple_with_file_path(
    file_path: str,
    file_string: str
) -> tuple[BytesIO, str]:
    """Function to create file io file name tuple from a file path and file
    string

    :param file_path: The path of the file
    :type file_path: `str`
    :param file_string: The string representing the file
    :type file_string: `str`
    :return: Returns a tuple of the file io and file name pair
    :rtype: `tuple`[:class:`BytesIO`, `str`]
    """
    file_io_file_name = create_file_io_file_name_tuple(
        os.path.basename(file_path),
        file_string
    )
    return file_io_file_name


def divide_chunks(
    list_to_chunk: list,
    chunk_size: int
) -> Generator[list, Any, None]:
    """Method to split list into chunks

    :param list_to_chunk: The list ot chunk
    :type list_to_chunk: `list`
    :param chunk_size: The size of the chunks
    :type chunk_size: `int`
    :yield: Generates lists
    :rtype: :class:`Generator`[`list`, `Any`, `None`]
    """
    for index in range(0, len(list_to_chunk), chunk_size):
        yield list_to_chunk[index: index + chunk_size]


def clean_directories(
    directory_paths: list[str]
) -> None:
    """Method to clear directories of non-hidden files

    :param directory_paths: Paths of directories to clear
    :type directory_paths: `list`[`str`]
    """
    for directory_path in directory_paths:
        clean_directory(directory_path)


def clean_directory(
    directory_path: str
) -> None:
    """Method to clear a directory of non-hidden files

    :param directory_path: The path of the directory to clear
    :type directory_path: `str`
    """
    files = glob.glob("*", root_dir=directory_path)
    for file in files:
        path = os.path.join(
            directory_path,
            file
        )
        if os.path.isdir(path):
            shutil.rmtree(path)
        else:
            os.remove(path)


def check_dict_equivalency(
    dict_1: dict,
    dict_2: dict
) -> None:
    """Method to check the equivalency of two dictionaries

    :param dict_1: Dictionary to compare
    :type dict_1: `dict`
    :param dict_2: Dictionary to compare
    :type dict_2: `dict`
    """
    flat_dict_1 = flatdict.FlatterDict(
        dict_1
    )
    flat_dict_2 = flatdict.FlatterDict(
        dict_2
    )
    for sub_1_item, sub_2_item in zip(
        sorted(flat_dict_1.items(), key=lambda item: item[0]),
        sorted(flat_dict_2.items(), key=lambda item: item[0])
    ):
        # check sorted values are the same
        # for floats check if nan first
        if (
            isinstance(sub_1_item[1], float) and
            isinstance(sub_2_item[1], float)
        ):
            if np.isnan(sub_1_item[1]) and np.isnan(sub_2_item[1]):
                assert True
            else:
                assert sub_1_item[1] == sub_2_item[1]
        else:
            assert sub_1_item[1] == sub_2_item[1]
        # check the value lies at the correct depth
        assert (
            len(sub_1_item[0].split(":"))
        ) == (
            len(sub_2_item[0].split(":"))
        )


class FilterException(Exception):
    """:class:`Exception` subslass to differentiate exceptions when logs
    filtered by :class:`ErrorFilter:
    """
    def __init__(self, *args: object) -> None:
        """Constructor method
        """
        super().__init__(*args)


class ErrorFilter(logging.Filter):
    """Subclass of :class:`logging`.`Filter` used to filter anything but
    errors from the logger and raise a :class:`FilterException` error when an
    error is logged

    :param name: Name of the filter, defaults to `""`
    :type name: `str`, optional
    """
    def __init__(self, name: str = "") -> None:
        """Constructor method
        """
        super().__init__(name)
        self.output_error_message: str

    def filter(self, record: logging.LogRecord) -> Literal[False]:
        """Method to perform the described filtering

        :param rec: The logging record
        :type rec: :class:`logging`.`LogRecord`
        :raises FilterException: Raises a :class:`FilterException` when an
        error is logged
        :return: Returns `False` if an error is not raised
        :rtype: :class:`Literal`[`False`]
        """
        if record.levelno == logging.ERROR:
            self.output_error_message = record.msg
            raise FilterException(
                "There was a logging error from the logger"
            )
        return False


def collect_error_logs_from_func(
    logger: logging.Logger,
    filter: ErrorFilter,
    func: Callable,
    *args,
    **kwargs
) -> None:
    """Collects errors logs and raises exception when found. Filters any other
    logs

    :param logger: The logger
    :type logger: :class:`logging`.`Logger`
    :param filter: The filter
    :type filter: :class:`ErrorFilter`
    :param func: Function whose logs will be collected and filtered
    :type func: :class:`Callable`
    :raises FilterException: Raises a :class:`FilterException` when the filter
    raises the same excpetion
    """
    logger.addFilter(filter)
    try:
        func(*args, **kwargs)
    except FilterException as error:
        logger.removeFilter(filter)
        raise error
    logger.removeFilter(filter)


async def delayed_async_func(
    delay: float,
    func: Callable[..., Awaitable[Any]],
    *,
    pbar: tqdm | None = None,
    args: list[Any] | None = None,
    kwargs: dict | None = None
) -> Any:
    """Method to delay an async func by an amount of time in seconds

    :param delay: The delay before th async function starts
    :type delay: `float`
    :param func: The async function to delay
    :type func: :class:`Callable`[`...`, :class:`Awaitable`[`Any`]]
    :param pbar: Progress bar
    :type pbar: :class:`tqdm`
    :return: Returns any value that the input function would
    :rtype: `Any`
    """
    await asyncio.sleep(delay)
    if pbar:
        pbar.update(1)
    if not args:
        args = []
    if not kwargs:
        kwargs = {}
#   This has been placed before the await
#   as running it after the await could cause the
#   updates to happen out of order
    awaited_data = await func(*args, **kwargs)
    return awaited_data


<<<<<<< HEAD
class ProcessSafeSharedIterator:
    """Class to create an iterator that can be shared between processes

    :param queue: The queue to use
    :type queue: :class:`multiprocessing`.`Queue`
    :param lock: The lock to use
    :type lock: :class:`multiprocessing`.`Lock`
    :param event: The event to use
    :type event: :class:`multiprocessing`.`Event`
    :param stop_event: The stop event to use
    :type stop_event: :class:`multiprocessing`.`Event`
    """
    def __init__(
        self,
        queue: Queue,
        lock: Lock,
        event: Event,
        stop_event: Event
    ) -> None:
        """Constructor method
        """
        self.queue = queue
        self.lock = lock
        self.event = event
        self.stop_event = stop_event

    def __iter__(self) -> Self:
        """Method to return self as the iterator
        """
        return self

    def __next__(self) -> Any:
        """Method to get the next item from the queue as an iterator

        :raises StopIteration: Raises a :class:`StopIteration` if the stop
        event is set
        :return: Returns the next item from the queue
        :rtype: `Any`
        """
        if self.stop_event.is_set():
            raise StopIteration
        with self.lock:
            self.event.set()
            return self.queue.get()


class ProcessGeneratorManager:
    """Class to manage a generator in a separate process

    :param generator: The generator to manage
    :type generator: :class:`Generator`[`Any`, `Any`, `Any`]
    """
    def __init__(
        self,
        generator: Generator[Any, Any, Any],
    ) -> None:
        """Constructor method
        """
        self.generator = generator
        self.receive_request_daemon = Thread(target=self.serve, daemon=True)
        self.lock = Lock()
        self.output_queue = Queue(maxsize=1)
        self.event = Event()
        self.event.clear()
        self.stop_event = Event()
        self.stop_event.clear()

    def serve(self) -> None:
        """Method to serve the generator
        """
        while True:
            try:
                self.event.wait()
                self.output_queue.put(next(self.generator))
                self.event.clear()
            except StopIteration:
                self.stop_event.set()
                break

    def __enter__(self) -> ProcessSafeSharedIterator:
        """Method to enter the context manager

        :return: Returns a :class:`ProcessSafeSharedIterator` instance
        :rtype: :class:`ProcessSafeSharedIterator`
        """
        self.receive_request_daemon.start()
        return ProcessSafeSharedIterator(
            self.output_queue,
            self.lock,
            self.event,
            self.stop_event
        )

    def __exit__(
        self,
        exc_type: type[BaseException],
        exc_value: BaseException,
        traceback: Any
    ) -> None:
        """Method to exit the context manager

        :param exc_type: The type of exception raised if any
        :type exc_type: `type`[:class:`BaseException`]
        :param exc_value: The exception raised if any
        :type exc_value: :class:`BaseException`
        :param traceback: The traceback of the exception raised if any
        :type traceback: `Any`
        :raises exc_value: Raises the exception if any
        """
        self.stop_event.set()
        self.event.set()
        self.receive_request_daemon.join()
        if exc_type is not None:
            raise exc_value
=======
def calc_interval(
    t_1: float,
    t_2: float,
    interval_time: int,
) -> float:
    """Method to calc the remining interval time after some of the interval
    has been used up. If more than the interval has been used up the new
    interval is calculated so the remaining interval makes up a whole number
    of interval times

    :param t_1: Time when process started
    :type t_1: `float`
    :param t_2: Time when process finished
    :type t_2: `float`
    :param interval_time: The required interval time
    :type interval_time: `int`
    :return: Returns a remainder + integer multiples of the interval time
    :rtype: `float`
    """
    if interval_time <= 0:
        return 0
    t_diff = t_2 - t_1
    interval = (
        (t_diff // interval_time + 1) * interval_time
        - t_diff
    )
    return interval
>>>>>>> ca5f6206
<|MERGE_RESOLUTION|>--- conflicted
+++ resolved
@@ -251,122 +251,6 @@
     return awaited_data
 
 
-<<<<<<< HEAD
-class ProcessSafeSharedIterator:
-    """Class to create an iterator that can be shared between processes
-
-    :param queue: The queue to use
-    :type queue: :class:`multiprocessing`.`Queue`
-    :param lock: The lock to use
-    :type lock: :class:`multiprocessing`.`Lock`
-    :param event: The event to use
-    :type event: :class:`multiprocessing`.`Event`
-    :param stop_event: The stop event to use
-    :type stop_event: :class:`multiprocessing`.`Event`
-    """
-    def __init__(
-        self,
-        queue: Queue,
-        lock: Lock,
-        event: Event,
-        stop_event: Event
-    ) -> None:
-        """Constructor method
-        """
-        self.queue = queue
-        self.lock = lock
-        self.event = event
-        self.stop_event = stop_event
-
-    def __iter__(self) -> Self:
-        """Method to return self as the iterator
-        """
-        return self
-
-    def __next__(self) -> Any:
-        """Method to get the next item from the queue as an iterator
-
-        :raises StopIteration: Raises a :class:`StopIteration` if the stop
-        event is set
-        :return: Returns the next item from the queue
-        :rtype: `Any`
-        """
-        if self.stop_event.is_set():
-            raise StopIteration
-        with self.lock:
-            self.event.set()
-            return self.queue.get()
-
-
-class ProcessGeneratorManager:
-    """Class to manage a generator in a separate process
-
-    :param generator: The generator to manage
-    :type generator: :class:`Generator`[`Any`, `Any`, `Any`]
-    """
-    def __init__(
-        self,
-        generator: Generator[Any, Any, Any],
-    ) -> None:
-        """Constructor method
-        """
-        self.generator = generator
-        self.receive_request_daemon = Thread(target=self.serve, daemon=True)
-        self.lock = Lock()
-        self.output_queue = Queue(maxsize=1)
-        self.event = Event()
-        self.event.clear()
-        self.stop_event = Event()
-        self.stop_event.clear()
-
-    def serve(self) -> None:
-        """Method to serve the generator
-        """
-        while True:
-            try:
-                self.event.wait()
-                self.output_queue.put(next(self.generator))
-                self.event.clear()
-            except StopIteration:
-                self.stop_event.set()
-                break
-
-    def __enter__(self) -> ProcessSafeSharedIterator:
-        """Method to enter the context manager
-
-        :return: Returns a :class:`ProcessSafeSharedIterator` instance
-        :rtype: :class:`ProcessSafeSharedIterator`
-        """
-        self.receive_request_daemon.start()
-        return ProcessSafeSharedIterator(
-            self.output_queue,
-            self.lock,
-            self.event,
-            self.stop_event
-        )
-
-    def __exit__(
-        self,
-        exc_type: type[BaseException],
-        exc_value: BaseException,
-        traceback: Any
-    ) -> None:
-        """Method to exit the context manager
-
-        :param exc_type: The type of exception raised if any
-        :type exc_type: `type`[:class:`BaseException`]
-        :param exc_value: The exception raised if any
-        :type exc_value: :class:`BaseException`
-        :param traceback: The traceback of the exception raised if any
-        :type traceback: `Any`
-        :raises exc_value: Raises the exception if any
-        """
-        self.stop_event.set()
-        self.event.set()
-        self.receive_request_daemon.join()
-        if exc_type is not None:
-            raise exc_value
-=======
 def calc_interval(
     t_1: float,
     t_2: float,
@@ -394,4 +278,119 @@
         - t_diff
     )
     return interval
->>>>>>> ca5f6206
+
+
+class ProcessSafeSharedIterator:
+    """Class to create an iterator that can be shared between processes
+
+    :param queue: The queue to use
+    :type queue: :class:`multiprocessing`.`Queue`
+    :param lock: The lock to use
+    :type lock: :class:`multiprocessing`.`Lock`
+    :param event: The event to use
+    :type event: :class:`multiprocessing`.`Event`
+    :param stop_event: The stop event to use
+    :type stop_event: :class:`multiprocessing`.`Event`
+    """
+    def __init__(
+        self,
+        queue: Queue,
+        lock: Lock,
+        event: Event,
+        stop_event: Event
+    ) -> None:
+        """Constructor method
+        """
+        self.queue = queue
+        self.lock = lock
+        self.event = event
+        self.stop_event = stop_event
+
+    def __iter__(self) -> Self:
+        """Method to return self as the iterator
+        """
+        return self
+
+    def __next__(self) -> Any:
+        """Method to get the next item from the queue as an iterator
+
+        :raises StopIteration: Raises a :class:`StopIteration` if the stop
+        event is set
+        :return: Returns the next item from the queue
+        :rtype: `Any`
+        """
+        if self.stop_event.is_set():
+            raise StopIteration
+        with self.lock:
+            self.event.set()
+            return self.queue.get()
+
+
+class ProcessGeneratorManager:
+    """Class to manage a generator in a separate process
+
+    :param generator: The generator to manage
+    :type generator: :class:`Generator`[`Any`, `Any`, `Any`]
+    """
+    def __init__(
+        self,
+        generator: Generator[Any, Any, Any],
+    ) -> None:
+        """Constructor method
+        """
+        self.generator = generator
+        self.receive_request_daemon = Thread(target=self.serve, daemon=True)
+        self.lock = Lock()
+        self.output_queue = Queue(maxsize=1)
+        self.event = Event()
+        self.event.clear()
+        self.stop_event = Event()
+        self.stop_event.clear()
+
+    def serve(self) -> None:
+        """Method to serve the generator
+        """
+        while True:
+            try:
+                self.event.wait()
+                self.output_queue.put(next(self.generator))
+                self.event.clear()
+            except StopIteration:
+                self.stop_event.set()
+                break
+
+    def __enter__(self) -> ProcessSafeSharedIterator:
+        """Method to enter the context manager
+
+        :return: Returns a :class:`ProcessSafeSharedIterator` instance
+        :rtype: :class:`ProcessSafeSharedIterator`
+        """
+        self.receive_request_daemon.start()
+        return ProcessSafeSharedIterator(
+            self.output_queue,
+            self.lock,
+            self.event,
+            self.stop_event
+        )
+
+    def __exit__(
+        self,
+        exc_type: type[BaseException],
+        exc_value: BaseException,
+        traceback: Any
+    ) -> None:
+        """Method to exit the context manager
+
+        :param exc_type: The type of exception raised if any
+        :type exc_type: `type`[:class:`BaseException`]
+        :param exc_value: The exception raised if any
+        :type exc_value: :class:`BaseException`
+        :param traceback: The traceback of the exception raised if any
+        :type traceback: `Any`
+        :raises exc_value: Raises the exception if any
+        """
+        self.stop_event.set()
+        self.event.set()
+        self.receive_request_daemon.join()
+        if exc_type is not None:
+            raise exc_value